/**
 * Copyright Soramitsu Co., Ltd. All Rights Reserved.
 * SPDX-License-Identifier: Apache-2.0
 */

#include "vm/runtime/impl/runtime_impl.hpp"

#include "crypto/bls/impl/bls_provider_impl.hpp"
#include "crypto/secp256k1/impl/secp256k1_provider_impl.hpp"
#include "primitives/cid/comm_cid.hpp"
#include "proofs/proofs.hpp"
#include "storage/keystore/impl/in_memory/in_memory_keystore.hpp"
#include "vm/actor/builtin/account/account_actor.hpp"
#include "vm/runtime/gas_cost.hpp"
#include "vm/runtime/runtime_error.hpp"

namespace fc::vm::runtime {
  using fc::primitives::BigInt;
  using fc::primitives::address::Protocol;
  using fc::storage::hamt::HamtError;

  RuntimeImpl::RuntimeImpl(std::shared_ptr<Execution> execution,
                           UnsignedMessage message,
                           const Address &caller_id,
                           CID current_actor_state)
      : execution_{std::move(execution)},
        state_tree_{execution_->state_tree},
        message_{std::move(message)},
        caller_id{caller_id},
        current_actor_state_{std::move(current_actor_state)} {}

  ChainEpoch RuntimeImpl::getCurrentEpoch() const {
<<<<<<< HEAD
    return execution_->env->tipset.height();
=======
    return execution_->env->tipset.height;
>>>>>>> 10f6f41f
  }

  outcome::result<Randomness> RuntimeImpl::getRandomness(
      DomainSeparationTag tag,
      ChainEpoch epoch,
      gsl::span<const uint8_t> seed) const {
    return execution_->env->tipset.randomness(
        *execution_->env->ipld, tag, epoch, seed);
  }

  Address RuntimeImpl::getImmediateCaller() const {
    return caller_id;
  }

  Address RuntimeImpl::getCurrentReceiver() const {
    return message_.to;
  }

  fc::outcome::result<BigInt> RuntimeImpl::getBalance(
      const Address &address) const {
    auto actor_state = state_tree_->get(address);
    if (!actor_state) {
      if (actor_state.error() == HamtError::kNotFound) return BigInt(0);
      return actor_state.error();
    }
    return actor_state.value().balance;
  }

  BigInt RuntimeImpl::getValueReceived() const {
    return message_.value;
  }

  fc::outcome::result<CodeId> RuntimeImpl::getActorCodeID(
      const Address &address) const {
    OUTCOME_TRY(actor_state, state_tree_->get(address));
    return actor_state.code;
  }

  fc::outcome::result<InvocationOutput> RuntimeImpl::send(
      Address to_address,
      MethodNumber method_number,
      MethodParams params,
      BigInt value) {
    return execution_->sendWithRevert(
        {to_address, message_.to, {}, value, {}, {}, method_number, params});
  }

  fc::outcome::result<void> RuntimeImpl::createActor(const Address &address,
                                                     const Actor &actor) {
    OUTCOME_TRY(state_tree_->set(address, actor));
    return fc::outcome::success();
  }

  fc::outcome::result<void> RuntimeImpl::deleteActor() {
    OUTCOME_TRY(chargeGas(kDeleteActorGasCost));
    // TODO: transfer to kBurntFundsActorAddress
    // TODO(a.chernyshov) FIL-137 implement state_tree remove if needed
    // return state_tree_->remove(address);
    return fc::outcome::failure(RuntimeError::kUnknown);
  }

  std::shared_ptr<IpfsDatastore> RuntimeImpl::getIpfsDatastore() {
    return execution_->charging_ipld;
  }

  std::reference_wrapper<const UnsignedMessage> RuntimeImpl::getMessage() {
    return message_;
  }

  CID RuntimeImpl::getCurrentActorState() {
    return current_actor_state_;
  }

  fc::outcome::result<void> RuntimeImpl::commit(const CID &new_state) {
    current_actor_state_ = new_state;
    return outcome::success();
  }

  fc::outcome::result<void> RuntimeImpl::transfer(Actor &from,
                                                  Actor &to,
                                                  const BigInt &amount) {
    if (from.balance < amount) return RuntimeError::kNotEnoughFunds;
    from.balance = from.balance - amount;
    to.balance = to.balance + amount;
    return outcome::success();
  }

  fc::outcome::result<Address> RuntimeImpl::resolveAddress(
      const Address &address) {
    return state_tree_->lookupId(address);
  }

  outcome::result<bool> RuntimeImpl::verifySignature(
      const Signature &signature,
      const Address &address,
      gsl::span<const uint8_t> data) {
    OUTCOME_TRY(
        chargeGas(execution_->env->pricelist.onVerifySignature(data.size())));
    OUTCOME_TRY(
        account,
        execution_->state_tree
            ->state<actor::builtin::account::AccountActorState>(address));
    return storage::keystore::InMemoryKeyStore{
        std::make_shared<crypto::bls::BlsProviderImpl>(),
        std::make_shared<crypto::secp256k1::Secp256k1ProviderImpl>()}
        .verify(account.address, data, signature);
  }

  outcome::result<bool> RuntimeImpl::verifyPoSt(
      const WindowPoStVerifyInfo &info) {
    WindowPoStVerifyInfo preprocess_info = info;
    preprocess_info.randomness[31] = 0;
    return proofs::Proofs::verifyWindowPoSt(preprocess_info);
  }

  fc::outcome::result<bool> RuntimeImpl::verifySeal(
      const SealVerifyInfo &info) {
    OUTCOME_TRY(chargeGas(execution_->env->pricelist.onVerifySeal()));
    return proofs::Proofs::verifySeal(info);
  }

  fc::outcome::result<fc::CID> RuntimeImpl::computeUnsealedSectorCid(
      RegisteredProof type, const std::vector<PieceInfo> &pieces) {
    OUTCOME_TRY(
        chargeGas(execution_->env->pricelist.onComputeUnsealedSectorCid()));
    constexpr auto levels = 37u;
    constexpr auto skip = 2u;
    static auto c = [](auto s) { return common::Comm::fromHex(s).value(); };
    static const common::Comm comms[levels - skip]{
        c("3731bb99ac689f66eef5973e4a94da188f4ddcae580724fc6f3fd60dfd488333"),
        c("642a607ef886b004bf2c1978463ae1d4693ac0f410eb2d1b7a47fe205e5e750f"),
        c("57a2381a28652bf47f6bef7aca679be4aede5871ab5cf3eb2c08114488cb8526"),
        c("1f7ac9595510e09ea41c460b176430bb322cd6fb412ec57cb17d989a4310372f"),
        c("fc7e928296e516faade986b28f92d44a4f24b935485223376a799027bc18f833"),
        c("08c47b38ee13bc43f41b915c0eed9911a26086b3ed62401bf9d58b8d19dff624"),
        c("b2e47bfb11facd941f62af5c750f3ea5cc4df517d5c4f16db2b4d77baec1a32f"),
        c("f9226160c8f927bfdcc418cdf203493146008eaefb7d02194d5e548189005108"),
        c("2c1a964bb90b59ebfe0f6da29ad65ae3e417724a8f7c11745a40cac1e5e74011"),
        c("fee378cef16404b199ede0b13e11b624ff9d784fbbed878d83297e795e024f02"),
        c("8e9e2403fa884cf6237f60df25f83ee40dca9ed879eb6f6352d15084f5ad0d3f"),
        c("752d9693fa167524395476e317a98580f00947afb7a30540d625a9291cc12a07"),
        c("7022f60f7ef6adfa17117a52619e30cea82c68075adf1c667786ec506eef2d19"),
        c("d99887b973573a96e11393645236c17b1f4c7034d723c7a99f709bb4da61162b"),
        c("d0b530dbb0b4f25c5d2f2a28dfee808b53412a02931f18c499f5a254086b1326"),
        c("84c0421ba0685a01bf795a2344064fe424bd52a9d24377b394ff4c4b4568e811"),
        c("65f29e5d98d246c38b388cfc06db1f6b021303c5a289000bdce832a9c3ec421c"),
        c("a2247508285850965b7e334b3127b0c042b1d046dc54402137627cd8799ce13a"),
        c("dafdab6da9364453c26d33726b9fefe343be8f81649ec009aad3faff50617508"),
        c("d941d5e0d6314a995c33ffbd4fbe69118d73d4e5fd2cd31f0f7c86ebdd14e706"),
        c("514c435c3d04d349a5365fbd59ffc713629111785991c1a3c53af22079741a2f"),
        c("ad06853969d37d34ff08e09f56930a4ad19a89def60cbfee7e1d3381c1e71c37"),
        c("39560e7b13a93b07a243fd2720ffa7cb3e1d2e505ab3629e79f46313512cda06"),
        c("ccc3c012f5b05e811a2bbfdd0f6833b84275b47bf229c0052a82484f3c1a5b3d"),
        c("7df29b69773199e8f2b40b77919d048509eed768e2c7297b1f1437034fc3c62c"),
        c("66ce05a3667552cf45c02bcc4e8392919bdeac35de2ff56271848e9f7b675107"),
        c("d8610218425ab5e95b1ca6239d29a2e420d706a96f373e2f9c9a91d759d19b01"),
        c("6d364b1ef846441a5a4a68862314acc0a46f016717e53443e839eedf83c2853c"),
        c("077e5fde35c50a9303a55009e3498a4ebedff39c42b710b730d8ec7ac7afa63e"),
        c("e64005a6bfe3777953b8ad6ef93f0fca1049b2041654f2a411f7702799cece02"),
        c("259d3d6b1f4d876d1185e1123af6f5501af0f67cf15b5216255b7b178d12051d"),
        c("3f9a4d411da4ef1b36f35ff0a195ae392ab23fee7967b7c41b03d1613fc29239"),
        c("fe4ef328c61aa39cfdb2484eaa32a151b1fe3dfd1f96dd8c9711fd86d6c58113"),
        c("f55d68900e2d8381eccb8164cb9976f24b2de0dd61a31b97ce6eb23850d5e819"),
        c("aaaa8c4cb40aacee1e02dc65424b2a6c8e99f803b72f7929c4101d7fae6bff32"),
    };
    OUTCOME_TRY(left, primitives::sector::getSectorSize(type));
    auto pieces2 = pieces;
    for (auto piece : pieces) {
      left -= piece.size;
    }
    for (uint64_t m = 1; left; m <<= 1) {
      if (left & m) {
        left ^= m;
        auto p = primitives::piece::PaddedPieceSize{m}.unpadded().padded();
        auto z = p ? 0u : 64u;
        for (uint64_t n = p; !(n & 1); n >>= 1) {
          ++z;
        }
        auto level = z - skip - 5;
        assert(level >= 0 && level < std::size(comms));
        pieces2.push_back({p, common::pieceCommitmentV1ToCID(comms[level])});
      }
    }
    return proofs::Proofs::generateUnsealedCID(type, pieces2);
  }

  fc::outcome::result<ConsensusFault> RuntimeImpl::verifyConsensusFault(
      const Buffer &block1, const Buffer &block2, const Buffer &extra) {
    // TODO(a.chernyshov): implement
    return RuntimeError::kUnknown;
  }

  fc::outcome::result<void> RuntimeImpl::chargeGas(GasAmount amount) {
    return execution_->chargeGas(amount);
  }
}  // namespace fc::vm::runtime<|MERGE_RESOLUTION|>--- conflicted
+++ resolved
@@ -30,11 +30,7 @@
         current_actor_state_{std::move(current_actor_state)} {}
 
   ChainEpoch RuntimeImpl::getCurrentEpoch() const {
-<<<<<<< HEAD
     return execution_->env->tipset.height();
-=======
-    return execution_->env->tipset.height;
->>>>>>> 10f6f41f
   }
 
   outcome::result<Randomness> RuntimeImpl::getRandomness(
