--- conflicted
+++ resolved
@@ -30,16 +30,8 @@
 	"github.com/filecoin-project/specs-actors/actors/builtin/reward"
 	"github.com/filecoin-project/specs-actors/actors/builtin/system"
 	"github.com/filecoin-project/specs-actors/actors/builtin/verifreg"
-<<<<<<< HEAD
-	"github.com/filecoin-project/specs-actors/actors/crypto"
-	"github.com/filecoin-project/specs-actors/actors/puppet"
-	"github.com/filecoin-project/specs-actors/actors/runtime"
-	"github.com/filecoin-project/specs-actors/actors/runtime/exitcode"
-	"github.com/filecoin-project/test-vectors/chaos"
-=======
 	"github.com/filecoin-project/specs-actors/actors/runtime"
 	"github.com/filecoin-project/specs-actors/actors/runtime/proof"
->>>>>>> c8eba1bd
 	"github.com/ipfs/go-cid"
 	"github.com/whyrusleeping/cbor-gen"
 	"reflect"
@@ -167,11 +159,7 @@
 		}
 		return exit
 	}
-<<<<<<< HEAD
-	return &into{}, exit
-=======
 	return exit
->>>>>>> c8eba1bd
 }
 
 func (rt *rt) Abortf(exit exitcode.ExitCode, _ string, _ ...interface{}) {
@@ -192,13 +180,6 @@
 
 func (rt *rt) DeleteActor(to address.Address) {
 	rt.gocRet(C.gocRtDeleteActor(rt.gocArg().addr(to).arg()))
-<<<<<<< HEAD
-}
-
-func (rt *rt) Syscalls() runtime.Syscalls {
-	return rt
-=======
->>>>>>> c8eba1bd
 }
 
 func (rt *rt) TotalFilCircSupply() abi.TokenAmount {
@@ -419,24 +400,6 @@
 type method = func(rt *rt, params []byte) []byte
 type methods = map[uint64]method
 
-<<<<<<< HEAD
-var actors = map[cid.Cid]methods{
-	builtin.SystemActorCodeID:           export(system.Actor{}),
-	builtin.InitActorCodeID:             export(init_.Actor{}),
-	builtin.RewardActorCodeID:           export(reward.Actor{}),
-	builtin.CronActorCodeID:             export(cron.Actor{}),
-	builtin.StoragePowerActorCodeID:     export(power.Actor{}),
-	builtin.StorageMarketActorCodeID:    export(market.Actor{}),
-	builtin.StorageMinerActorCodeID:     export(miner.Actor{}),
-	builtin.MultisigActorCodeID:         export(multisig.Actor{}),
-	builtin.PaymentChannelActorCodeID:   export(paych.Actor{}),
-	builtin.VerifiedRegistryActorCodeID: export(verifreg.Actor{}),
-	builtin.AccountActorCodeID:          export(account.Actor{}),
-
-	puppet.PuppetActorCodeID:            export(puppet.Actor{}),
-	chaos.ChaosActorCodeCID:             export(chaos.Actor{}),
-}
-=======
 var _actors = map[cid.Cid]rtt.VMActor{
 	builtin.SystemActorCodeID:           system.Actor{},
 	builtin.InitActorCodeID:             init_.Actor{},
@@ -451,7 +414,6 @@
 	builtin.AccountActorCodeID:          account.Actor{},
 }
 var actors = map[cid.Cid]methods{}
->>>>>>> c8eba1bd
 
 func export(exporter exporter) methods {
 	methods := make(methods)
@@ -510,13 +472,8 @@
 //export cgoActorsInvoke
 func cgoActorsInvoke(raw C.Raw) C.Raw {
 	arg := cgoArgCbor(raw)
-<<<<<<< HEAD
-	id, from, to, now, value, code, method, params := arg.uint(), arg.addr(), arg.addr(), arg.int(), arg.big(), arg.cid(), arg.uint(), arg.bytes()
-	exit, ret := invoke(&rt{id, from, to, now, value, false, false, context.Background()}, code, method, params)
-=======
 	id, version, from, to, now, value, code, method, params := arg.uint(), arg.uint(), arg.addr(), arg.addr(), arg.int(), arg.big(), arg.cid(), arg.uint(), arg.bytes()
 	exit, ret := invoke(&rt{id, version, from, to, now, value, false, false, context.Background()}, code, method, params)
->>>>>>> c8eba1bd
 	return CborOut().int(int64(exit)).bytes(ret).ret()
 }
 
