/**
 * Copyright Soramitsu Co., Ltd. All Rights Reserved.
 * SPDX-License-Identifier: Apache-2.0
 */

#include "api/make.hpp"

#include <boost/algorithm/string.hpp>
#include <libp2p/peer/peer_id.hpp>

#include "blockchain/production/block_producer.hpp"
#include "const.hpp"
#include "drand/beaconizer.hpp"
#include "node/pubsub.hpp"
#include "proofs/proofs.hpp"
#include "storage/hamt/hamt.hpp"
#include "vm/actor/builtin/account/account_actor.hpp"
#include "vm/actor/builtin/init/init_actor.hpp"
#include "vm/actor/builtin/market/actor.hpp"
#include "vm/actor/builtin/miner/types.hpp"
#include "vm/actor/builtin/storage_power/storage_power_actor_state.hpp"
#include "vm/actor/impl/invoker_impl.hpp"
#include "vm/message/impl/message_signer_impl.hpp"
#include "vm/runtime/env.hpp"
#include "vm/state/impl/state_tree_impl.hpp"

#define MOVE(x)  \
  x {            \
    std::move(x) \
  }

namespace fc::api {
  using primitives::kChainEpochUndefined;
  using vm::actor::kInitAddress;
  using vm::actor::kStorageMarketAddress;
  using vm::actor::kStoragePowerAddress;
  using vm::actor::builtin::account::AccountActorState;
  using vm::actor::builtin::init::InitActorState;
  using vm::actor::builtin::market::DealState;
  using vm::actor::builtin::miner::MinerActorState;
  using vm::actor::builtin::storage_power::StoragePowerActorState;
  using InterpreterResult = vm::interpreter::Result;
  using crypto::randomness::DomainSeparationTag;
  using crypto::signature::BlsSignature;
  using libp2p::peer::PeerId;
  using primitives::block::MsgMeta;
  using vm::isVMExitCode;
  using vm::normalizeVMExitCode;
  using vm::VMExitCode;
  using vm::actor::InvokerImpl;
  using vm::runtime::Env;
  using vm::state::StateTreeImpl;
  using connection_t = boost::signals2::connection;
  using MarketActorState = vm::actor::builtin::market::State;

  // TODO: reuse for block validation
  inline bool minerHasMinPower(const StoragePower &claim_qa,
                               size_t min_power_miners) {
    return min_power_miners < kConsensusMinerMinMiners
               ? !claim_qa.is_zero()
               : claim_qa > kConsensusMinerMinPower;
  }

  constexpr EpochDuration kWinningPoStSectorSetLookback{10};

  void beaconEntriesForBlock(const DrandSchedule &schedule,
                             Beaconizer &beaconizer,
                             ChainEpoch epoch,
                             drand::Round prev,
                             CbT<std::vector<BeaconEntry>> cb) {
    auto max{schedule.maxRound(epoch)};
    if (max == prev) {
      return cb(outcome::success());
    }
    auto round{prev == 0 ? max : prev + 1};
    auto async{std::make_shared<AsyncAll<BeaconEntry>>(max - round + 1,
                                                       std::move(cb))};
    for (auto i{0u}; round <= max; ++round, ++i) {
      beaconizer.entry(round, async->on(i));
    }
  }

  template <typename T, typename F>
  auto waitCb(F &&f) {
    return [f{std::forward<F>(f)}](auto &&... args) {
      auto channel{std::make_shared<Channel<outcome::result<T>>>()};
      f(std::forward<decltype(args)>(args)..., [channel](auto &&_r) {
        channel->write(std::forward<decltype(_r)>(_r));
      });
      return Wait{channel};
    };
  }

  struct TipsetContext {
    TipsetCPtr tipset;
    StateTreeImpl state_tree;
    boost::optional<InterpreterResult> interpreted;

    auto marketState() {
      return state_tree.state<MarketActorState>(kStorageMarketAddress);
    }

    auto minerState(const Address &address) {
      return state_tree.state<MinerActorState>(address);
    }

    auto powerState() {
      return state_tree.state<StoragePowerActorState>(kStoragePowerAddress);
    }

    auto initState() {
      return state_tree.state<InitActorState>(kInitAddress);
    }

    outcome::result<Address> accountKey(const Address &id) {
      // TODO(turuslan): error if not account
      OUTCOME_TRY(state, state_tree.state<AccountActorState>(id));
      return state.address;
    }
  };

  outcome::result<std::vector<SectorInfo>> getSectorsForWinningPoSt(
      const Address &miner,
      MinerActorState &state,
      const Randomness &post_rand) {
    std::vector<SectorInfo> sectors;
    RleBitset sectors_bitset;
    OUTCOME_TRY(deadlines, state.deadlines.get());
    for (auto &_deadline : deadlines.due) {
      OUTCOME_TRY(deadline, _deadline.get());
      OUTCOME_TRY(deadline.partitions.visit([&](auto, auto &part) {
        for (auto sector : part.sectors) {
          if (!part.faults.has(sector)) {
            sectors_bitset.insert(sector);
          }
        }
        return outcome::success();
      }));
    }
    if (!sectors_bitset.empty()) {
      OUTCOME_TRY(minfo, state.info.get());
      OUTCOME_TRY(
          seal_type,
          primitives::sector::sealProofTypeFromSectorSize(minfo.sector_size));
      OUTCOME_TRY(win_type,
                  primitives::sector::getRegisteredWinningPoStProof(seal_type));
      OUTCOME_TRY(
          indices,
          proofs::Proofs::generateWinningPoStSectorChallenge(
              win_type, miner.getId(), post_rand, sectors_bitset.size()));
      std::vector<uint64_t> sector_ids{sectors_bitset.begin(),
                                       sectors_bitset.end()};
      for (auto &i : indices) {
        OUTCOME_TRY(sector, state.sectors.get(sector_ids[i]));
        sectors.push_back({win_type, sector.sector, sector.sealed_cid});
      }
    }
    return sectors;
  }

  Api makeImpl(std::shared_ptr<ChainStore> chain_store,
               std::shared_ptr<WeightCalculator> weight_calculator,
               std::shared_ptr<Ipld> ipld,
               std::shared_ptr<Mpool> mpool,
               std::shared_ptr<Interpreter> interpreter,
               std::shared_ptr<MsgWaiter> msg_waiter,
               std::shared_ptr<Beaconizer> beaconizer,
               std::shared_ptr<DrandSchedule> drand_schedule,
               std::shared_ptr<PubSub> pubsub,
               std::shared_ptr<KeyStore> key_store) {
    auto tipsetContext = [=](const TipsetKey &tipset_key,
                             bool interpret =
                                 false) -> outcome::result<TipsetContext> {
      TipsetCPtr tipset;
      if (tipset_key.cids().empty()) {
        OUTCOME_TRYA(tipset, chain_store->heaviestTipset());
      } else {
        OUTCOME_TRYA(tipset, Tipset::load(*ipld, tipset_key.cids()));
      }
      TipsetContext context{tipset, {ipld, tipset->getParentStateRoot()}, {}};
      if (interpret) {
        OUTCOME_TRY(result, interpreter->interpret(ipld, tipset));
        context.state_tree = {ipld, result.state_root};
        context.interpreted = result;
      }
      return context;
    };
    auto getLookbackTipSetForRound =
        [=](auto tipset, auto epoch) -> outcome::result<TipsetContext> {
      auto lookback{
          std::max(ChainEpoch{0}, epoch - kWinningPoStSectorSetLookback)};
      while (tipset->height() > static_cast<uint64_t>(lookback)) {
        OUTCOME_TRYA(tipset, tipset->loadParent(*ipld));
      }
      OUTCOME_TRY(result, interpreter->interpret(ipld, tipset));
      return TipsetContext{
          std::move(tipset), {ipld, std::move(result.state_root)}, {}};
    };
    return {
        .AuthNew = {[](auto) {
          return Buffer{1, 2, 3};
        }},
        .BeaconGetEntry = waitCb<BeaconEntry>([=](auto epoch, auto &&cb) {
          return beaconizer->entry(drand_schedule->maxRound(epoch), cb);
        }),
        .ChainGetBlock = {[=](auto &block_cid) {
          return ipld->getCbor<BlockHeader>(block_cid);
        }},
        .ChainGetBlockMessages = {[=](auto &block_cid)
                                      -> outcome::result<BlockMessages> {
          BlockMessages messages;
          OUTCOME_TRY(block, ipld->getCbor<BlockHeader>(block_cid));
          OUTCOME_TRY(meta, ipld->getCbor<MsgMeta>(block.messages));
          OUTCOME_TRY(meta.bls_messages.visit(
              [&](auto, auto &cid) -> outcome::result<void> {
                OUTCOME_TRY(message, ipld->getCbor<UnsignedMessage>(cid));
                messages.bls.push_back(std::move(message));
                messages.cids.push_back(cid);
                return outcome::success();
              }));
          OUTCOME_TRY(meta.secp_messages.visit(
              [&](auto, auto &cid) -> outcome::result<void> {
                OUTCOME_TRY(message, ipld->getCbor<SignedMessage>(cid));
                messages.secp.push_back(std::move(message));
                messages.cids.push_back(cid);
                return outcome::success();
              }));
          return messages;
        }},
        .ChainGetGenesis = {[=]() -> outcome::result<TipsetCPtr> {
          return chain_store->loadTipsetByHeight(0);
        }},
        .ChainGetNode = {[=](auto &path) -> outcome::result<IpldObject> {
          std::vector<std::string> parts;
          boost::split(parts, path, [](auto c) { return c == '/'; });
          if (parts.size() < 3 || !parts[0].empty() || parts[1] != "ipfs") {
            return TodoError::kError;
          }
          OUTCOME_TRY(root, CID::fromString(parts[2]));
          return getNode(ipld, root, gsl::make_span(parts).subspan(3));
        }},
        .ChainGetMessage = {[=](auto &cid) -> outcome::result<UnsignedMessage> {
          auto res = ipld->getCbor<SignedMessage>(cid);
          if (!res.has_error()) {
            return res.value().message;
          }

          return ipld->getCbor<UnsignedMessage>(cid);
        }},
        .ChainGetParentMessages =
            {[=](auto &block_cid) -> outcome::result<std::vector<CidMessage>> {
              std::vector<CidMessage> messages;
              OUTCOME_TRY(block, ipld->getCbor<BlockHeader>(block_cid));
              for (auto &parent_cid : block.parents) {
                OUTCOME_TRY(parent, ipld->getCbor<BlockHeader>(parent_cid));
                OUTCOME_TRY(meta, ipld->getCbor<MsgMeta>(parent.messages));
                OUTCOME_TRY(meta.bls_messages.visit(
                    [&](auto, auto &cid) -> outcome::result<void> {
                      OUTCOME_TRY(message, ipld->getCbor<UnsignedMessage>(cid));
                      messages.push_back({cid, std::move(message)});
                      return outcome::success();
                    }));
                OUTCOME_TRY(meta.secp_messages.visit(
                    [&](auto, auto &cid) -> outcome::result<void> {
                      OUTCOME_TRY(message, ipld->getCbor<SignedMessage>(cid));
                      messages.push_back({cid, std::move(message.message)});
                      return outcome::success();
                    }));
              }
              return messages;
            }},
        .ChainGetParentReceipts =
            {[=](auto &block_cid)
                 -> outcome::result<std::vector<MessageReceipt>> {
              OUTCOME_TRY(block, ipld->getCbor<BlockHeader>(block_cid));
              return adt::Array<MessageReceipt>{block.parent_message_receipts,
                                                ipld}
                  .values();
            }},
        .ChainGetRandomnessFromBeacon = {[=](auto &tipset_key,
                                             auto tag,
                                             auto epoch,
                                             auto &entropy)
                                             -> outcome::result<Randomness> {
          OUTCOME_TRY(context, tipsetContext(tipset_key));
          return context.tipset->beaconRandomness(*ipld, tag, epoch, entropy);
        }},
        .ChainGetRandomnessFromTickets = {[=](auto &tipset_key,
                                              auto tag,
                                              auto epoch,
                                              auto &entropy)
                                              -> outcome::result<Randomness> {
          OUTCOME_TRY(context, tipsetContext(tipset_key));
          return context.tipset->ticketRandomness(*ipld, tag, epoch, entropy);
        }},
        .ChainGetTipSet = {[=](auto &tipset_key) {
          return chain_store->loadTipset(tipset_key);
        }},

        .ChainGetTipSetByHeight = {[=](auto height2) {
          auto height = static_cast<uint64_t>(height2);
          return chain_store->loadTipsetByHeight(height);
        }},
        .ChainHead = {[=]() { return chain_store->heaviestTipset(); }},
        .ChainNotify = {[=]() {
          auto channel = std::make_shared<Channel<std::vector<HeadChange>>>();
          auto cnn = std::make_shared<connection_t>();
          *cnn = chain_store->subscribeHeadChanges([=](auto &change) {
            if (!channel->write({change})) {
              assert(cnn->connected());
              cnn->disconnect();
            }
          });
          return Chan{std::move(channel)};
        }},
        .ChainReadObj = {[=](const auto &cid) { return ipld->get(cid); }},
        // TODO(turuslan): FIL-165 implement method
        .ChainSetHead = {},
        .ChainTipSetWeight = {[=](auto &tipset_key)
                                  -> outcome::result<TipsetWeight> {
          OUTCOME_TRY(tipset, chain_store->loadTipset(tipset_key));
          return weight_calculator->calculateWeight(*tipset);
        }},
        // TODO(turuslan): FIL-165 implement method
        .ClientFindData = {},
        // TODO(turuslan): FIL-165 implement method
        .ClientHasLocal = {},
        // TODO(turuslan): FIL-165 implement method
        .ClientImport = {},
        // TODO(turuslan): FIL-165 implement method
        .ClientListImports = {},
        // TODO(turuslan): FIL-165 implement method
        .ClientQueryAsk = {},
        // TODO(turuslan): FIL-165 implement method
        .ClientRetrieve = {},
        // TODO(turuslan): FIL-165 implement method
        .ClientStartDeal = {},
        // TODO(turuslan): FIL-165 implement method
        .MarketEnsureAvailable = {},
        .MinerCreateBlock = {[=](auto &t) -> outcome::result<BlockWithCids> {
          OUTCOME_TRY(parents_key, TipsetKey::create(t.parents));
          OUTCOME_TRY(context, tipsetContext(parents_key, true));
          OUTCOME_TRY(miner_state, context.minerState(t.miner));
          OUTCOME_TRY(block,
                      blockchain::production::generate(
                          *interpreter, ipld, std::move(t)));

          OUTCOME_TRY(block_signable, codec::cbor::encode(block.header));
          OUTCOME_TRY(minfo, miner_state.info.get());
          OUTCOME_TRY(worker_key, context.accountKey(minfo.worker));
          OUTCOME_TRY(block_sig, key_store->sign(worker_key, block_signable));
          block.header.block_sig = block_sig;

          BlockWithCids block2;
          block2.header = block.header;
          for (auto &msg : block.bls_messages) {
            OUTCOME_TRY(cid, ipld->setCbor(msg));
            block2.bls_messages.emplace_back(std::move(cid));
          }
          for (auto &msg : block.secp_messages) {
            OUTCOME_TRY(cid, ipld->setCbor(msg));
            block2.secp_messages.emplace_back(std::move(cid));
          }
          return block2;
        }},
        .MinerGetBaseInfo = waitCb<boost::optional<MiningBaseInfo>>(
            [=](auto &&miner, auto epoch, auto &&tipset_key, auto &&cb) {
              OUTCOME_CB(auto context, tipsetContext(tipset_key, true));
              MiningBaseInfo info;
              OUTCOME_CB(info.prev_beacon, context.tipset->latestBeacon(*ipld));
              auto prev{info.prev_beacon.round};
              beaconEntriesForBlock(
                  *drand_schedule,
                  *beaconizer,
                  epoch,
                  prev,
                  [=, MOVE(cb), MOVE(context), MOVE(info)](
                      auto _beacons) mutable {
                    OUTCOME_CB(info.beacons, _beacons);
                    OUTCOME_CB(
                        auto lookback,
                        getLookbackTipSetForRound(context.tipset, epoch));
                    OUTCOME_CB(auto state, lookback.minerState(miner));
                    OUTCOME_CB(auto seed, codec::cbor::encode(miner));
                    auto post_rand{crypto::randomness::drawRandomness(
                        info.beacon().data,
                        DomainSeparationTag::WinningPoStChallengeSeed,
                        epoch,
                        seed)};
                    OUTCOME_CB(
                        info.sectors,
                        getSectorsForWinningPoSt(miner, state, post_rand));
                    if (info.sectors.empty()) {
                      return cb(boost::none);
                    }
                    OUTCOME_CB(auto power_state, lookback.powerState());
                    OUTCOME_CB(auto claim, power_state.claims.get(miner));
                    info.miner_power = claim.qa_power;
                    info.network_power = power_state.total_qa_power;
                    OUTCOME_CB(auto minfo, state.info.get());
                    OUTCOME_CB(info.worker, context.accountKey(minfo.worker));
                    info.sector_size = minfo.sector_size;
                    info.has_min_power = minerHasMinPower(
                        claim.qa_power,
                        power_state.num_miners_meeting_min_power);
                    cb(std::move(info));
                  });
            }),
        .MpoolPending = {[=](auto &tipset_key)
                             -> outcome::result<std::vector<SignedMessage>> {
          OUTCOME_TRY(context, tipsetContext(tipset_key));
          OUTCOME_TRY(heaviest, chain_store->heaviestTipset());
          if (context.tipset->height() > heaviest->height()) {
            // tipset from future requested
            return TodoError::kError;
          }
          return mpool->pending();
        }},
        .MpoolPushMessage = {[=](auto message,
                                 auto) -> outcome::result<SignedMessage> {
          OUTCOME_TRY(context, tipsetContext({}));
          if (message.from.isId()) {
            OUTCOME_TRYA(message.from,
                         vm::runtime::resolveKey(
                             context.state_tree, message.from, true));
          }
          OUTCOME_TRY(mpool->estimate(message));
          OUTCOME_TRYA(message.nonce, mpool->nonce(message.from));
          OUTCOME_TRY(signed_message,
                      vm::message::MessageSignerImpl{key_store}.sign(
                          message.from, message));
          OUTCOME_TRY(mpool->add(signed_message));
          return std::move(signed_message);
        }},
        .MpoolSelect = {[=](auto &, auto) {
          // TODO: implement
          return mpool->pending();
        }},
        .MpoolSub = {[=]() {
          auto channel{std::make_shared<Channel<MpoolUpdate>>()};
          auto cnn{std::make_shared<connection_t>()};
          *cnn = mpool->subscribe([=](auto &change) {
            if (!channel->write(change)) {
              assert(cnn->connected());
              cnn->disconnect();
            }
          });
          return Chan{std::move(channel)};
        }},
        // TODO(turuslan): FIL-165 implement method
        .NetAddrsListen = {},
        .StateAccountKey = {[=](auto &address,
                                auto &tipset_key) -> outcome::result<Address> {
          if (address.isKeyType()) {
            return address;
          }
          OUTCOME_TRY(context, tipsetContext(tipset_key));
          return context.accountKey(address);
        }},
        .StateCall = {[=](auto &message,
                          auto &tipset_key) -> outcome::result<InvocResult> {
          OUTCOME_TRY(context, tipsetContext(tipset_key));
          auto env = std::make_shared<Env>(
              std::make_shared<InvokerImpl>(), ipld, context.tipset);
          InvocResult result;
          result.message = message;
          OUTCOME_TRYA(result.receipt, env->applyImplicitMessage(message));
          return result;
        }},
        .StateListMessages = {[=](auto &match, auto &tipset_key, auto to_height)
                                  -> outcome::result<std::vector<CID>> {
          OUTCOME_TRY(context, tipsetContext(tipset_key));

          // TODO(artyom-yurin): Make sure at least one of 'to' or 'from' is
          // defined

          auto matchFunc = [&](const UnsignedMessage &message) -> bool {
            if (match.to != message.to) {
              return false;
            }

            if (match.from != message.from) {
              return false;
            }

            return true;
          };

          std::vector<CID> result;

          while (static_cast<int64_t>(context.tipset->height()) >= to_height) {
            std::set<CID> visited_cid;

            auto isDuplicateMessage = [&](const CID &cid) -> bool {
              return !visited_cid.insert(cid).second;
            };

            for (const BlockHeader &block : context.tipset->blks) {
              OUTCOME_TRY(meta, ipld->getCbor<MsgMeta>(block.messages));
              OUTCOME_TRY(meta.bls_messages.visit(
                  [&](auto, auto &cid) -> outcome::result<void> {
                    OUTCOME_TRY(message, ipld->getCbor<UnsignedMessage>(cid));

                    if (!isDuplicateMessage(cid) && matchFunc(message)) {
                      result.push_back(cid);
                    }

                    return outcome::success();
                  }));
              OUTCOME_TRY(meta.secp_messages.visit(
                  [&](auto, auto &cid) -> outcome::result<void> {
                    OUTCOME_TRY(message, ipld->getCbor<SignedMessage>(cid));

                    if (!isDuplicateMessage(cid)
                        && matchFunc(message.message)) {
                      result.push_back(cid);
                    }
                    return outcome::success();
                  }));
            }

            if (context.tipset->height() == 0) break;

            OUTCOME_TRY(parent_context,
                        tipsetContext(context.tipset->getParents()));

            context = std::move(parent_context);
          }

          return result;
        }},
        .StateGetActor = {[=](auto &address,
                              auto &tipset_key) -> outcome::result<Actor> {
          OUTCOME_TRY(context, tipsetContext(tipset_key, true));
          return context.state_tree.get(address);
        }},
        .StateReadState = {[=](auto &actor, auto &tipset_key)
                               -> outcome::result<ActorState> {
          OUTCOME_TRY(context, tipsetContext(tipset_key));
          auto cid = actor.head;
          OUTCOME_TRY(raw, context.state_tree.getStore()->get(cid));
          return ActorState{
              .balance = actor.balance,
              .state = IpldObject{std::move(cid), std::move(raw)},
          };
        }},
        .StateGetReceipt = {[=](auto &cid, auto &tipset_key)
                                -> outcome::result<MessageReceipt> {
          OUTCOME_TRY(context, tipsetContext(tipset_key));
          auto result{msg_waiter->results.find(cid)};
          if (result != msg_waiter->results.end()) {
            OUTCOME_TRY(ts, Tipset::load(*ipld, result->second.second.cids()));
            if (context.tipset->height() <= ts->height()) {
              return result->second.first;
            }
          }
          return TodoError::kError;
        }},
        .StateListMiners = {[=](auto &tipset_key)
                                -> outcome::result<std::vector<Address>> {
          OUTCOME_TRY(context, tipsetContext(tipset_key));
          OUTCOME_TRY(power_state, context.powerState());
          return power_state.claims.keys();
        }},
        .StateListActors = {[=](auto &tipset_key)
                                -> outcome::result<std::vector<Address>> {
          OUTCOME_TRY(context, tipsetContext(tipset_key));
          OUTCOME_TRY(root, context.state_tree.flush());
          adt::Map<Actor, adt::AddressKeyer> actors{root, ipld};

          return actors.keys();
        }},
        .StateMarketBalance = {[=](auto &address, auto &tipset_key)
                                   -> outcome::result<MarketBalance> {
          OUTCOME_TRY(context, tipsetContext(tipset_key));
          OUTCOME_TRY(state, context.marketState());
          OUTCOME_TRY(id_address, context.state_tree.lookupId(address));
          OUTCOME_TRY(escrow, state.escrow_table.tryGet(id_address));
          OUTCOME_TRY(locked, state.locked_table.tryGet(id_address));
          if (!escrow) {
            escrow = 0;
          }
          if (!locked) {
            locked = 0;
          }
          return MarketBalance{*escrow, *locked};
        }},
        .StateMarketDeals = {[=](auto &tipset_key)
                                 -> outcome::result<MarketDealMap> {
          OUTCOME_TRY(context, tipsetContext(tipset_key));
          OUTCOME_TRY(state, context.marketState());
          MarketDealMap map;
          OUTCOME_TRY(state.proposals.visit([&](auto deal_id, auto &deal)
                                                -> outcome::result<void> {
            OUTCOME_TRY(deal_state, state.states.get(deal_id));
            map.emplace(std::to_string(deal_id), StorageDeal{deal, deal_state});
            return outcome::success();
          }));
          return map;
        }},
        .StateLookupID = {[=](auto &address,
                              auto &tipset_key) -> outcome::result<Address> {
          OUTCOME_TRY(context, tipsetContext(tipset_key));
          return context.state_tree.lookupId(address);
        }},
        .StateMarketStorageDeal = {[=](auto deal_id, auto &tipset_key)
                                       -> outcome::result<StorageDeal> {
          OUTCOME_TRY(context, tipsetContext(tipset_key));
          OUTCOME_TRY(state, context.marketState());
          OUTCOME_TRY(deal, state.proposals.get(deal_id));
          OUTCOME_TRY(deal_state, state.states.tryGet(deal_id));
          if (!deal_state) {
            deal_state = DealState{kChainEpochUndefined,
                                   kChainEpochUndefined,
                                   kChainEpochUndefined};
          }
          return StorageDeal{deal, *deal_state};
        }},
        .StateMinerDeadlines = {[=](auto &address, auto &tipset_key)
                                    -> outcome::result<Deadlines> {
          OUTCOME_TRY(context, tipsetContext(tipset_key));
          OUTCOME_TRY(state, context.minerState(address));
          return state.deadlines.get();
        }},
        .StateMinerFaults = {[=](auto address, auto tipset_key)
                                 -> outcome::result<RleBitset> {
          OUTCOME_TRY(context, tipsetContext(tipset_key));
          OUTCOME_TRY(state, context.minerState(address));
          OUTCOME_TRY(deadlines, state.deadlines.get());
          RleBitset faults;
          for (auto &_deadline : deadlines.due) {
            OUTCOME_TRY(deadline, _deadline.get());
            OUTCOME_TRY(deadline.partitions.visit([&](auto, auto &part) {
              faults += part.faults;
              return outcome::success();
            }));
          }
          return faults;
        }},
        .StateMinerInfo = {[=](auto &address,
                               auto &tipset_key) -> outcome::result<MinerInfo> {
          OUTCOME_TRY(context, tipsetContext(tipset_key));
          OUTCOME_TRY(miner_state, context.minerState(address));
          return miner_state.info.get();
        }},
        .StateMinerPartitions =
            {[=](auto &miner,
                 auto _deadline,
                 auto &tsk) -> outcome::result<std::vector<Partition>> {
              OUTCOME_TRY(context, tipsetContext(tsk));
              OUTCOME_TRY(state, context.minerState(miner));
              OUTCOME_TRY(deadlines, state.deadlines.get());
              OUTCOME_TRY(deadline, deadlines.due[_deadline].get());
              return deadline.partitions.values();
            }},
        .StateMinerPower = {[=](auto &address, auto &tipset_key)
                                -> outcome::result<MinerPower> {
          OUTCOME_TRY(context, tipsetContext(tipset_key));
          OUTCOME_TRY(power_state, context.powerState());
          OUTCOME_TRY(miner_power, power_state.claims.get(address));
          return MinerPower{
              miner_power,
              {power_state.total_raw_power, power_state.total_qa_power},
          };
        }},
        .StateMinerProvingDeadline = {[=](auto &address, auto &tipset_key)
                                          -> outcome::result<DeadlineInfo> {
          OUTCOME_TRY(context, tipsetContext(tipset_key));
          OUTCOME_TRY(state, context.minerState(address));
          return state.deadlineInfo(context.tipset->height());
        }},
        .StateMinerSectors =
            {[=](auto &address, auto &filter, auto filter_out, auto &tipset_key)
                 -> outcome::result<std::vector<ChainSectorInfo>> {
              OUTCOME_TRY(context, tipsetContext(tipset_key));
              OUTCOME_TRY(state, context.minerState(address));
              std::vector<ChainSectorInfo> sectors;
              OUTCOME_TRY(state.sectors.visit([&](auto id, auto &info) {
                if (!filter
                    || filter_out == (filter->find(id) == filter->end())) {
                  sectors.push_back({
                      .info = info,
                      .id = id,
                  });
                }
                return outcome::success();
              }));
              return sectors;
            }},
        .StateNetworkName = {[=]() -> outcome::result<std::string> {
<<<<<<< HEAD
          return chain_store->getNetworkName();
        }},
        //        .StateWaitMsg = {[=](auto &cid) ->
        //        outcome::result<Wait<MsgWait>> {
        //          auto channel =
        //          std::make_shared<Channel<outcome::result<MsgWait>>>();
        //          msg_waiter->wait(cid, [=](auto &result) {
        //            auto ts{Tipset::load(*ipld, result.second.cids())};
        //            if (ts) {
        //              channel->write(MsgWait{result.first,
        //              std::move(ts.value())});
        //            } else {
        //              channel->write(ts.error());
        //            }
        //          });
        //          return Wait{channel};
        //        }},
        .StateMinerPreCommitDepositForPower =
            {[=](auto address,
                 auto precommit_info,
                 auto tipset_key) -> outcome::result<TokenAmount> {
              // TODO(artyom-yurin): FIL-165 implement method
              return outcome::success();
            }},
        .StateMinerInitialPledgeCollateral =
            {[=](auto address,
                 auto sector_number,
                 auto tipset_key) -> outcome::result<TokenAmount> {
              // TODO(artyom-yurin): FIL-165 implement method
              return outcome::success();
            }},
        .StateSectorPreCommitInfo =
            {[=](auto address, auto sector_number, auto tipset_key)
                 -> outcome::result<SectorPreCommitOnChainInfo> {
              // TODO(artyom-yurin): FIL-165 implement method
              return outcome::success();
            }},
=======
          OUTCOME_TRY(context, tipsetContext({chain_store->genesisCid()}));
          OUTCOME_TRY(state, context.initState());
          return state.network_name;
        }},
        // TODO(artyom-yurin): FIL-165 implement method
        .StateMinerPreCommitDepositForPower = {},
        // TODO(artyom-yurin): FIL-165 implement method
        .StateMinerInitialPledgeCollateral = {},
        // TODO(artyom-yurin): FIL-165 implement method
        .StateSectorPreCommitInfo = {},
>>>>>>> 755df74d
        .StateSectorGetInfo = {[=](auto address,
                                   auto sector_number,
                                   auto tipset_key)
                                   -> outcome::result<SectorOnChainInfo> {
          OUTCOME_TRY(context, tipsetContext(tipset_key));
          OUTCOME_TRY(state, context.minerState(address));
          return state.sectors.get(sector_number);
        }},
<<<<<<< HEAD
        .StateSectorPartition = {[=](auto address,
                                     auto sector_number,
                                     auto tipset_key)
                                     -> outcome::result<SectorLocation> {
          // TODO(artyom-yurin): FIL-165 implement method
          return outcome::success();
        }},
        .StateSearchMsg = {[=](auto &cid)
                               -> outcome::result<boost::optional<MsgWait>> {
          // TODO(artyom-yurin): FIL-165 implement method
          return outcome::success();
        }},
        .StateWaitMsg = waitCb<MsgWait>([=](auto &&cid, auto &&cb) {
          msg_waiter->wait(cid, [=, MOVE(cb)](auto &result) {
            OUTCOME_CB(auto ts, Tipset::load(*ipld, result.second.cids()));
            cb(MsgWait{cid, result.first, ts->key, (ChainEpoch)ts->height()});
          });
        }),
=======
        // TODO(artyom-yurin): FIL-165 implement method
        .StateSectorPartition = {},
        // TODO(artyom-yurin): FIL-165 implement method
        .StateSearchMsg = {},
        .StateWaitMsg =
            waitCb<MsgWait>([=](auto &&cid, auto &&confidence, auto &&cb) {
              msg_waiter->wait(cid, [=, MOVE(cb)](auto &result) {
                OUTCOME_CB(auto ts, Tipset::load(*ipld, result.second.cids));
                OUTCOME_CB(auto key, ts.makeKey());
                cb(MsgWait{
                    cid, result.first, std::move(key), (ChainEpoch)ts.height});
              });
            }),
>>>>>>> 755df74d
        .SyncSubmitBlock = {[=](auto block) -> outcome::result<void> {
          // TODO(turuslan): chain store must validate blocks before adding
          MsgMeta meta;
          ipld->load(meta);
          for (auto &cid : block.bls_messages) {
            OUTCOME_TRY(meta.bls_messages.append(cid));
          }
          for (auto &cid : block.secp_messages) {
            OUTCOME_TRY(meta.secp_messages.append(cid));
          }
          OUTCOME_TRY(messages, ipld->setCbor(meta));
          if (block.header.messages != messages) {
            return TodoError::kError;
          }
          OUTCOME_TRY(chain_store->addBlock(block.header));
          OUTCOME_TRY(pubsub->publish(block));
          return outcome::success();
        }},
        .Version = {[]() {
          return VersionResult{"fuhon", 0x000C00, 5};
        }},
        .WalletBalance = {[=](auto &address) -> outcome::result<TokenAmount> {
          OUTCOME_TRY(context, tipsetContext({}));
          OUTCOME_TRY(actor, context.state_tree.get(address));
          return actor.balance;
        }},
        // TODO(turuslan): FIL-165 implement method
        .WalletDefaultAddress = {},
        .WalletHas = {[=](auto address) -> outcome::result<bool> {
          if (!address.isKeyType()) {
            OUTCOME_TRY(context, tipsetContext({}));
            OUTCOME_TRYA(address, context.accountKey(address));
          }
          return key_store->has(address);
        }},
        .WalletImport = {[=](auto &info) {
          return key_store->put(info.type == SignatureType::BLS,
                                info.private_key);
        }},
        .WalletSign = {[=](auto address,
                           auto data) -> outcome::result<Signature> {
          if (!address.isKeyType()) {
            OUTCOME_TRY(context, tipsetContext({}));
            OUTCOME_TRYA(address, context.accountKey(address));
          }
          return key_store->sign(address, data);
        }},
        .WalletVerify = {[=](auto address,
                             auto data,
                             auto signature) -> outcome::result<bool> {
          if (!address.isKeyType()) {
            OUTCOME_TRY(context, tipsetContext({}));
            OUTCOME_TRYA(address, context.accountKey(address));
          }
          return key_store->verify(address, data, signature);
        }},
        /**
         * Payment channel methods are initialized with
         * PaymentChannelManager::makeApi(Api &api)
         */
        .PaychAllocateLane = {},
        .PaychGet = {},
        .PaychVoucherAdd = {},
        .PaychVoucherCheckValid = {},
        .PaychVoucherCreate = {},
    };
  }
}  // namespace fc::api<|MERGE_RESOLUTION|>--- conflicted
+++ resolved
@@ -688,48 +688,7 @@
               return sectors;
             }},
         .StateNetworkName = {[=]() -> outcome::result<std::string> {
-<<<<<<< HEAD
           return chain_store->getNetworkName();
-        }},
-        //        .StateWaitMsg = {[=](auto &cid) ->
-        //        outcome::result<Wait<MsgWait>> {
-        //          auto channel =
-        //          std::make_shared<Channel<outcome::result<MsgWait>>>();
-        //          msg_waiter->wait(cid, [=](auto &result) {
-        //            auto ts{Tipset::load(*ipld, result.second.cids())};
-        //            if (ts) {
-        //              channel->write(MsgWait{result.first,
-        //              std::move(ts.value())});
-        //            } else {
-        //              channel->write(ts.error());
-        //            }
-        //          });
-        //          return Wait{channel};
-        //        }},
-        .StateMinerPreCommitDepositForPower =
-            {[=](auto address,
-                 auto precommit_info,
-                 auto tipset_key) -> outcome::result<TokenAmount> {
-              // TODO(artyom-yurin): FIL-165 implement method
-              return outcome::success();
-            }},
-        .StateMinerInitialPledgeCollateral =
-            {[=](auto address,
-                 auto sector_number,
-                 auto tipset_key) -> outcome::result<TokenAmount> {
-              // TODO(artyom-yurin): FIL-165 implement method
-              return outcome::success();
-            }},
-        .StateSectorPreCommitInfo =
-            {[=](auto address, auto sector_number, auto tipset_key)
-                 -> outcome::result<SectorPreCommitOnChainInfo> {
-              // TODO(artyom-yurin): FIL-165 implement method
-              return outcome::success();
-            }},
-=======
-          OUTCOME_TRY(context, tipsetContext({chain_store->genesisCid()}));
-          OUTCOME_TRY(state, context.initState());
-          return state.network_name;
         }},
         // TODO(artyom-yurin): FIL-165 implement method
         .StateMinerPreCommitDepositForPower = {},
@@ -737,7 +696,6 @@
         .StateMinerInitialPledgeCollateral = {},
         // TODO(artyom-yurin): FIL-165 implement method
         .StateSectorPreCommitInfo = {},
->>>>>>> 755df74d
         .StateSectorGetInfo = {[=](auto address,
                                    auto sector_number,
                                    auto tipset_key)
@@ -746,26 +704,6 @@
           OUTCOME_TRY(state, context.minerState(address));
           return state.sectors.get(sector_number);
         }},
-<<<<<<< HEAD
-        .StateSectorPartition = {[=](auto address,
-                                     auto sector_number,
-                                     auto tipset_key)
-                                     -> outcome::result<SectorLocation> {
-          // TODO(artyom-yurin): FIL-165 implement method
-          return outcome::success();
-        }},
-        .StateSearchMsg = {[=](auto &cid)
-                               -> outcome::result<boost::optional<MsgWait>> {
-          // TODO(artyom-yurin): FIL-165 implement method
-          return outcome::success();
-        }},
-        .StateWaitMsg = waitCb<MsgWait>([=](auto &&cid, auto &&cb) {
-          msg_waiter->wait(cid, [=, MOVE(cb)](auto &result) {
-            OUTCOME_CB(auto ts, Tipset::load(*ipld, result.second.cids()));
-            cb(MsgWait{cid, result.first, ts->key, (ChainEpoch)ts->height()});
-          });
-        }),
-=======
         // TODO(artyom-yurin): FIL-165 implement method
         .StateSectorPartition = {},
         // TODO(artyom-yurin): FIL-165 implement method
@@ -773,13 +711,11 @@
         .StateWaitMsg =
             waitCb<MsgWait>([=](auto &&cid, auto &&confidence, auto &&cb) {
               msg_waiter->wait(cid, [=, MOVE(cb)](auto &result) {
-                OUTCOME_CB(auto ts, Tipset::load(*ipld, result.second.cids));
-                OUTCOME_CB(auto key, ts.makeKey());
+                OUTCOME_CB(auto ts, Tipset::load(*ipld, result.second.cids()));
                 cb(MsgWait{
-                    cid, result.first, std::move(key), (ChainEpoch)ts.height});
+                    cid, result.first, ts->key, (ChainEpoch)ts->height()});
               });
             }),
->>>>>>> 755df74d
         .SyncSubmitBlock = {[=](auto block) -> outcome::result<void> {
           // TODO(turuslan): chain store must validate blocks before adding
           MsgMeta meta;
