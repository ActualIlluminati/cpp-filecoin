--- conflicted
+++ resolved
@@ -6,35 +6,25 @@
 #ifndef CPP_FILECOIN_CORE_STORAGE_CHAIN_CHAIN_STORE_IMPL_HPP
 #define CPP_FILECOIN_CORE_STORAGE_CHAIN_CHAIN_STORE_IMPL_HPP
 
-#include "storage/chain/chain_store.hpp"
-
 #include <map>
 
 #include "blockchain/block_validator/block_validator.hpp"
 #include "blockchain/weight_calculator.hpp"
+#include "common/logger.hpp"
 #include "common/outcome.hpp"
-<<<<<<< HEAD
-=======
 #include "primitives/cid/cid.hpp"
->>>>>>> 10f6f41f
 #include "storage/chain/chain_data_store.hpp"
-//#include "storage/ipfs/impl/ipfs_block_service.hpp"
-#include "storage/indexdb/indexdb.hpp"
-#include "sync/peer_manager.hpp"
-#include "sync/tipset_loader.hpp"
+#include "storage/chain/chain_store.hpp"
+#include "storage/ipfs/impl/ipfs_block_service.hpp"
 
 namespace fc::storage::blockchain {
 
   using ::fc::blockchain::block_validator::BlockValidator;
   using ::fc::blockchain::weight::WeightCalculator;
   using ipfs::IpfsDatastore;
-  using libp2p::peer::PeerId;
   using primitives::tipset::Tipset;
-  using primitives::tipset::TipsetHash;
   using primitives::tipset::TipsetKey;
 
-<<<<<<< HEAD
-=======
   /** @brief chain store errors enum */
   enum class ChainStoreError : int {
     kNoMinTicketBlock = 1,
@@ -43,99 +33,63 @@
     kStoreNotInitialized,
   };
 
->>>>>>> 10f6f41f
   class ChainStoreImpl : public ChainStore,
                          public std::enable_shared_from_this<ChainStoreImpl> {
    public:
     ChainStoreImpl(ChainStoreImpl &&other) = default;
 
-    ChainStoreImpl(std::shared_ptr<IpfsDatastore> data_store,
-                   std::shared_ptr<BlockValidator> block_validator,
-                   std::shared_ptr<WeightCalculator> weight_calculator,
-                   std::shared_ptr<storage::indexdb::IndexDb> index_db,
-                   std::shared_ptr<sync::TipsetLoader> tipset_loader,
-                   std::shared_ptr<sync::PeerManager> peer_manager);
+    /* @brief creates new ChainStore instance */
+    static outcome::result<std::shared_ptr<ChainStoreImpl>> create(
+        std::shared_ptr<IpfsDatastore> data_store,
+        std::shared_ptr<BlockValidator> block_validator,
+        std::shared_ptr<WeightCalculator> weight_calculator);
 
-    outcome::result<void> init(BlockHeader genesis_header) override;
+    /** @brief stores head tipset */
+    outcome::result<void> writeHead(const Tipset &tipset);
 
-    //    outcome::result<void> writeHead(const Tipset &tipset);
-    //
-    outcome::result<Tipset> loadTipset(const TipsetKey &key) override;
+    /** @brief loads data from block storage and initializes storage */
+    outcome::result<void> initialize();
+
+    outcome::result<Tipset> loadTipset(const TipsetKey &key) const override;
 
     outcome::result<void> addBlock(const BlockHeader &block) override;
 
     outcome::result<Tipset> heaviestTipset() const override;
-    //
-    //    outcome::result<bool> containsTipset(const TipsetKey &key) const
-    //    override;
-    //
-    //    outcome::result<BlockHeader> getGenesis() const override;
 
-    outcome::result<TipsetKey> genesisTipsetKey() const override;
-    outcome::result<CID> genesisCID() const override;
+    outcome::result<bool> containsTipset(const TipsetKey &key) const override;
 
-    //    outcome::result<void> writeGenesis(
-    //        const BlockHeader &block_header) override;
-    //
-    //    primitives::BigInt getHeaviestWeight() const override {
-    //      return heaviest_weight_;
-    //    }
-    //
-    //    outcome::result<bool> contains(const CID &key) const override {
-    //      return data_store_->contains(key);
-    //    }
-    //
-    //    outcome::result<void> set(const CID &key, Value value) override {
-    //      return data_store_->set(key, value);
-    //    }
-    //
-    //    outcome::result<Value> get(const CID &key) const override {
-    //      return data_store_->get(key);
-    //    }
-    //
-    //    outcome::result<void> remove(const CID &key) override {
-    //      return data_store_->remove(key);
-    //    }
-    //
-    std::shared_ptr<ChainRandomnessProvider> createRandomnessProvider()
-        override;
+    outcome::result<BlockHeader> getGenesis() const override;
 
-    connection_t subscribeHeadChanges(
-        const std::function<HeadChangeSignature> &subscriber) override;
+    outcome::result<void> writeGenesis(
+        const BlockHeader &block_header) override;
 
-    //        {
-    //          // TODO schedule
-    //          if (heaviest_tipset_.has_value()) {
-    //            subscriber(HeadChange{.type = HeadChangeType::CURRENT,
-    //                                  .value = *heaviest_tipset_});
-    //          }
-    //          return head_change_signal_.connect(subscriber);
-    //        }
+    primitives::BigInt getHeaviestWeight() const override {
+      return heaviest_weight_;
+    }
 
-   private:
-    outcome::result<void> chooseHead();
+    /** IpfsDatastore implementation is required for using in ChainDownloader */
+    outcome::result<bool> contains(const CID &key) const override {
+      return data_store_->contains(key);
+    }
 
-    outcome::result<Tipset> loadTipsetLocally(const TipsetHash &hash,
-                                              const std::vector<CID> &cids);
+    outcome::result<void> set(const CID &key, Value value) override {
+      return data_store_->set(key, value);
+    }
 
-    void onTipsetAsyncLoaded(TipsetHash hash,
-                             outcome::result<Tipset> tipset_res);
+    outcome::result<Value> get(const CID &key) const override {
+      return data_store_->get(key);
+    }
 
-    void onSyncFinished(outcome::result<void> result);
+    outcome::result<void> remove(const CID &key) override {
+      return data_store_->remove(key);
+    }
 
-    void synchronizeTipset(TipsetKey key);
-
-<<<<<<< HEAD
-    void choosePeer();
-
-    outcome::result<void> applyHead(TipsetHash hash, std::vector<CID> cids);
-=======
     /** @brief head change subscription */
     connection_t subscribeHeadChanges(
         const std::function<HeadChangeSignature> &subscriber) override {
       if (heaviest_tipset_.has_value()) {
         subscriber(HeadChange{.type = HeadChangeType::CURRENT,
-                              .value = *heaviest_tipset_});
+            .value = *heaviest_tipset_});
       }
       return head_change_signal_.connect(subscriber);
     }
@@ -143,49 +97,60 @@
     IpldPtr shared() override {
       BOOST_ASSERT_MSG(false, "not implemented");
     }
->>>>>>> 10f6f41f
 
-    //    outcome::result<void> takeHeaviestTipset(const Tipset &tipset);
-    //
-    //    outcome::result<Tipset> expandTipset(const BlockHeader &block_header);
-    //
-    //    outcome::result<void> updateHeaviestTipset(const Tipset &tipset);
-    //
-    //    outcome::result<ChainPath> findChainPath(const Tipset &current,
-    //                                             const Tipset &target);
-    //
-    //    outcome::result<void> notifyHeadChange(const Tipset &current,
-    //                                           const Tipset &target);
+   private:
+    ChainStoreImpl(std::shared_ptr<IpfsDatastore> data_store,
+                   std::shared_ptr<BlockValidator> block_validator,
+                   std::shared_ptr<WeightCalculator> weight_calculator);
+
+    /**
+     * @brief applies new heaviest tipset if better than old item
+     * @param tipset new heaviest tipset
+     */
+    outcome::result<void> takeHeaviestTipset(const Tipset &tipset);
+
+    /** @brief finds and returns tipset containing given block header */
+    outcome::result<Tipset> expandTipset(const BlockHeader &block_header);
+
+    outcome::result<void> updateHeaviestTipset(const Tipset &tipset);
+
+    /**
+     * @brief finds path from current tipset to new tipset
+     * @param current denotes current tipset
+     * @param target denotes new tipset
+     * @return path from current to target tipset
+     */
+    outcome::result<ChainPath> findChainPath(const Tipset &current,
+                                             const Tipset &target);
+
+    /**
+     * @brief notifies all head change subscribers
+     * @param current denotes current tipset
+     * @param target denotes target tipset
+     */
+    outcome::result<void> notifyHeadChange(const Tipset &current,
+                                           const Tipset &target);
 
     ///< main data storage
     std::shared_ptr<IpfsDatastore> data_store_;
     ///< wrapper around main data storage to store tipset keys
-    // std::shared_ptr<ChainDataStore> chain_data_store_;
+    std::shared_ptr<ChainDataStore> chain_data_store_;
     std::shared_ptr<BlockValidator> block_validator_;
     std::shared_ptr<WeightCalculator> weight_calculator_;
-    std::shared_ptr<storage::indexdb::IndexDb> index_db_;
-    std::shared_ptr<sync::TipsetLoader> tipset_loader_;
-    std::shared_ptr<sync::PeerManager> peer_manager_;
 
-    storage::indexdb::Branches heads_;
-    storage::indexdb::BranchInfo head_branch_;
     boost::optional<Tipset> heaviest_tipset_;  ///< current heaviest tipset
     primitives::BigInt heaviest_weight_{0};    ///< current heaviest weight
-    boost::optional<Tipset> genesis_;          ///< genesis block
-    boost::optional<CID> genesis_cid_;
-    boost::optional<PeerId> current_peer_;
-    boost::optional<Tipset> tipset_in_production_;
-    boost::optional<TipsetHash> tipset_in_sync_;
-    storage::indexdb::BranchId syncing_branch_ = storage::indexdb::kNoBranch;
+    boost::optional<BlockHeader> genesis_;     ///< genesis block
+    std::unordered_map<uint64_t, std::vector<CID>> tipsets_;
+    mutable std::unordered_map<TipsetKey, Tipset> tipsets_cache_;
 
-    // std::unordered_map<uint64_t, std::vector<CID>> tipsets_;
-    // mutable std::unordered_map<TipsetKey, Tipset> tipsets_cache_;
-
-    /// when head tipset changes, need to notify all subscribers
+    ///< when head tipset changes, need to notify all subscribers
     boost::signals2::signal<HeadChangeSignature> head_change_signal_;
 
-    // common::Logger logger_;
+    common::Logger logger_;
   };
 }  // namespace fc::storage::blockchain
 
+OUTCOME_HPP_DECLARE_ERROR(fc::storage::blockchain, ChainStoreError);
+
 #endif  // CPP_FILECOIN_CORE_STORAGE_CHAIN_CHAIN_STORE_IMPL_HPP