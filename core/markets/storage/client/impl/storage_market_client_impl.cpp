/**
 * Copyright Soramitsu Co., Ltd. All Rights Reserved.
 * SPDX-License-Identifier: Apache-2.0
 */

#include "storage_market_client_impl.hpp"

#include <libp2p/peer/peer_id.hpp>
#include <libp2p/protocol/common/asio/asio_scheduler.hpp>
#include "codec/cbor/cbor.hpp"
#include "common/libp2p/peer/peer_info_helper.hpp"
#include "common/ptr.hpp"
#include "data_transfer/impl/graphsync/graphsync_manager.hpp"
#include "host/context/impl/host_context_impl.hpp"
#include "markets/common.hpp"
#include "markets/pieceio/pieceio_impl.hpp"
#include "markets/storage/client/impl/client_data_transfer_request_validator.hpp"
#include "markets/storage/storage_datatransfer_voucher.hpp"
#include "storage/ipfs/graphsync/impl/graphsync_impl.hpp"
#include "vm/message/message.hpp"
#include "vm/message/message_util.hpp"

#define MOVE(x)  \
  x {            \
    std::move(x) \
  }

#define CALLBACK_ACTION(_action)                                    \
  [this](auto deal, auto event, auto context, auto from, auto to) { \
    logger_->debug("Client FSM " #_action);                         \
    _action(deal, event, from, to);                                 \
    deal->state = to;                                               \
  }

#define FSM_HALT_ON_ERROR(result, msg, deal)                            \
  if (result.has_error()) {                                             \
    deal->message = msg + std::string(". ") + result.error().message(); \
    FSM_SEND(deal, ClientEvent::ClientEventFailed);                     \
    return;                                                             \
  }

#define SELF_FSM_HALT_ON_ERROR(result, msg, deal)                       \
  if (result.has_error()) {                                             \
    deal->message = msg + std::string(". ") + result.error().message(); \
    SELF_FSM_SEND(deal, ClientEvent::ClientEventFailed);                \
    return;                                                             \
  }

namespace fc::markets::storage::client {
  using api::MsgWait;
  using data_transfer::graphsync::GraphSyncManager;
  using fc::storage::ipfs::graphsync::GraphsyncImpl;
  using host::HostContext;
  using host::HostContextImpl;
  using libp2p::peer::PeerId;
  using primitives::BigInt;
  using primitives::GasAmount;
  using vm::VMExitCode;
  using vm::actor::kStorageMarketAddress;
  using vm::actor::builtin::market::PublishStorageDeals;
  using vm::message::kDefaultGasLimit;
  using vm::message::kDefaultGasPrice;
  using vm::message::SignedMessage;
  using vm::message::UnsignedMessage;

  StorageMarketClientImpl::StorageMarketClientImpl(
      std::shared_ptr<Host> host,
      std::shared_ptr<boost::asio::io_context> context,
      std::shared_ptr<DataTransfer> datatransfer,
      std::shared_ptr<Datastore> datastore,
      std::shared_ptr<Api> api,
      std::shared_ptr<PieceIO> piece_io)
      : host_{std::move(host)},
        context_{std::move(context)},
        api_{std::move(api)},
        piece_io_{std::move(piece_io)},
        discovery_{std::make_shared<Discovery>(datastore)},
        datatransfer_{std::move(datatransfer)} {}

  bool StorageMarketClientImpl::pollWaiting() {
    std::lock_guard lock{waiting_mutex};
    auto any{!waiting_deals.empty()};
    for (auto &deal : waiting_deals) {
      askDealStatus(deal);
    }
    waiting_deals.clear();
    return any;
  }

  void StorageMarketClientImpl::askDealStatus(
      std::shared_ptr<ClientDeal> deal) {
    auto cb{weakCb0(
        weak_from_this(), [=](outcome::result<DealStatusResponse> &&_res) {
          if (_res) {
            auto &res{_res.value()};
            auto state{res.state.status};
            if (state == StorageDealStatus::STORAGE_DEAL_STAGED
                || state == StorageDealStatus::STORAGE_DEAL_SEALING
                || state == StorageDealStatus::STORAGE_DEAL_ACTIVE
                || state == StorageDealStatus::STORAGE_DEAL_EXPIRED
                || state == StorageDealStatus::STORAGE_DEAL_SLASHED) {
              deal->publish_message = *res.state.publish_cid;
              FSM_SEND(deal, ClientEvent::ClientEventDealAccepted);
            } else if (state == StorageDealStatus::STORAGE_DEAL_FAILING
                       || state == StorageDealStatus::STORAGE_DEAL_ERROR) {
              FSM_SEND(deal, ClientEvent::ClientEventDealRejected);
            } else {
              std::lock_guard lock{waiting_mutex};
              waiting_deals.push_back(deal);
            }
          } else {
            spdlog::error(
                "askDealStatus {} {}", deal->proposal_cid, _res.error());
          }
        })};
    DealStatusRequest req;
    req.proposal = deal->proposal_cid;
    OUTCOME_EXCEPT(bytes, codec::cbor::encode(req.proposal));
    OUTCOME_CB(
        req.signature,
        api_->WalletSign(deal->client_deal_proposal.proposal.client, bytes));
    host_->newStream(deal->miner,
                     kDealStatusProtocolId,
                     [MOVE(cb), MOVE(req)](auto &&_stream) {
                       OUTCOME_CB1(_stream);
                       auto stream{std::make_shared<common::libp2p::CborStream>(
                           std::move(_stream.value()))};
                       stream->write(req, [MOVE(cb), stream](auto &&_n) {
                         if (!_n) {
                           stream->close();
                         }
                         OUTCOME_CB1(_n);
                         stream->template read<DealStatusResponse>(
                             [MOVE(cb), stream](auto &&_res) {
                               stream->close();
                               cb(std::move(_res));
                             });
                       });
                     });
  }

  outcome::result<void> StorageMarketClientImpl::init() {
    // init fsm transitions
    std::shared_ptr<HostContext> fsm_context =
        std::make_shared<HostContextImpl>(context_);
    fsm_ = std::make_shared<ClientFSM>(makeFSMTransitions(), fsm_context);

    // register request validator
    auto state_store = std::make_shared<ClientFsmStateStore>(fsm_);
    auto validator =
        std::make_shared<ClientDataTransferRequestValidator>(state_store);
    OUTCOME_TRY(datatransfer_->init(StorageDataTransferVoucherType, validator));

    return outcome::success();
  }

  void StorageMarketClientImpl::run() {}

  outcome::result<void> StorageMarketClientImpl::stop() {
    fsm_->stop();
    std::lock_guard<std::mutex> lock(connections_mutex_);
    for (auto &[_, stream] : connections_) {
      closeStreamGracefully(stream, logger_);
    }
    return outcome::success();
  }

  outcome::result<std::vector<StorageProviderInfo>>
  StorageMarketClientImpl::listProviders() const {
    OUTCOME_TRY(chain_head, api_->ChainHead());
    OUTCOME_TRY(miners, api_->StateListMiners(chain_head->key));
    std::vector<StorageProviderInfo> storage_providers;
    for (const auto &miner_address : miners) {
      /// TODO(XXX) was tipset_key unreferenced
      OUTCOME_TRY(miner_info, api_->StateMinerInfo(miner_address, chain_head->key));
      OUTCOME_TRY(peer_id, PeerId::fromBytes(miner_info.peer_id));
      PeerInfo peer_info{.id = std::move(peer_id), .addresses = {}};
      storage_providers.push_back(
          StorageProviderInfo{.address = miner_address,
                              .owner = {},
                              .worker = miner_info.worker,
                              .sector_size = miner_info.sector_size,
                              .peer_info = peer_info});
    }
    return storage_providers;
  }

  outcome::result<std::vector<StorageDeal>> StorageMarketClientImpl::listDeals(
      const Address &address) const {
    OUTCOME_TRY(chain_head, api_->ChainHead());
    OUTCOME_TRY(all_deals, api_->StateMarketDeals(chain_head->key));
    std::vector<StorageDeal> client_deals;
    for (const auto &deal : all_deals) {
      if (deal.second.proposal.client == address) {
        client_deals.emplace_back(deal.second);
      }
    }
    return client_deals;
  }

  outcome::result<std::vector<ClientDeal>>
  StorageMarketClientImpl::listLocalDeals() const {
    std::vector<ClientDeal> res;
    for (const auto &it : fsm_->list()) {
      res.push_back(*it.first);
    }
    return res;
  }

  outcome::result<ClientDeal> StorageMarketClientImpl::getLocalDeal(
      const CID &proposal_cid) const {
    for (const auto &it : fsm_->list()) {
      if (it.first->proposal_cid == proposal_cid) {
        return *it.first;
      }
    }
    return StorageMarketClientError::kLocalDealNotFound;
  }

  void StorageMarketClientImpl::getAsk(
      const StorageProviderInfo &info,
      const SignedAskHandler &signed_ask_handler) {
    host_->newStream(
        info.peer_info,
        kAskProtocolId,
        [self{shared_from_this()}, info, signed_ask_handler](
            auto &&stream_res) {
          if (stream_res.has_error()) {
            self->logger_->error("Cannot open stream to "
                                 + peerInfoToPrettyString(info.peer_info)
                                 + stream_res.error().message());
            signed_ask_handler(outcome::failure(stream_res.error()));
            return;
          }
          auto stream{std::make_shared<CborStream>(stream_res.value())};
          AskRequest request{.miner = info.address};
          stream->write(request,
                        [self, info, stream, signed_ask_handler](
                            outcome::result<size_t> written) {
                          if (!self->hasValue(written,
                                              "Cannot send request",
                                              stream,
                                              signed_ask_handler)) {
                            return;
                          }
                          stream->template read<AskResponse>(
                              [self, info, stream, signed_ask_handler](
                                  outcome::result<AskResponse> response) {
                                auto validated_ask_response =
                                    self->validateAskResponse(response, info);
                                signed_ask_handler(validated_ask_response);
                                closeStreamGracefully(stream, self->logger_);
                              });
                        });
        });
  }

  outcome::result<CID> StorageMarketClientImpl::proposeStorageDeal(
      const Address &client_address,
      const StorageProviderInfo &provider_info,
      const DataRef &data_ref,
      const ChainEpoch &start_epoch,
      const ChainEpoch &end_epoch,
      const TokenAmount &price,
      const TokenAmount &collateral,
      const RegisteredProof &registered_proof) {
    OUTCOME_TRY(comm_p_res, calculateCommP(registered_proof, data_ref));
    CID comm_p = comm_p_res.first;
    UnpaddedPieceSize piece_size = comm_p_res.second;
    if (piece_size.padded() > provider_info.sector_size) {
      return StorageMarketClientError::kPieceSizeGreaterSectorSize;
    }

    DealProposal deal_proposal{
        .piece_cid = comm_p,
        .piece_size = piece_size.padded(),
        .verified = false,
        .client = client_address,
        .provider = provider_info.address,
        .label = {},
        .start_epoch = start_epoch,
        .end_epoch = end_epoch,
        .storage_price_per_epoch = price,
        .provider_collateral = static_cast<uint64_t>(piece_size),
        .client_collateral = 0};
    OUTCOME_TRY(signed_proposal, signProposal(client_address, deal_proposal));
    auto proposal_cid{signed_proposal.cid()};

    auto client_deal = std::make_shared<ClientDeal>(
        ClientDeal{.client_deal_proposal = signed_proposal,
                   .proposal_cid = proposal_cid,
                   .add_funds_cid = boost::none,
                   .state = StorageDealStatus::STORAGE_DEAL_UNKNOWN,
                   .miner = provider_info.peer_info,
                   .miner_worker = provider_info.worker,
                   .deal_id = {},
                   .data_ref = data_ref,
                   .message = {},
                   .publish_message = {}});
    OUTCOME_TRY(
        fsm_->begin(client_deal, StorageDealStatus::STORAGE_DEAL_UNKNOWN));

    host_->newStream(
        provider_info.peer_info,
        kDealProtocolId,
        [self{shared_from_this()}, provider_info, client_deal, proposal_cid](
            auto &&stream) {
          SELF_FSM_HALT_ON_ERROR(
              stream,
              "Cannot open stream to "
                  + peerInfoToPrettyString(provider_info.peer_info),
              client_deal);
          self->logger_->debug(
              "DealStream opened to "
              + peerInfoToPrettyString(provider_info.peer_info));

          std::lock_guard<std::mutex> lock(self->connections_mutex_);
          self->connections_.emplace(
              proposal_cid, std::make_shared<CborStream>(stream.value()));
          SELF_FSM_SEND(client_deal, ClientEvent::ClientEventOpen);
        });

    OUTCOME_TRY(discovery_->addPeer(data_ref.root, provider_info.peer_info));

    return client_deal->proposal_cid;
  }

  outcome::result<StorageParticipantBalance>
  StorageMarketClientImpl::getPaymentEscrow(const Address &address) const {
    OUTCOME_TRY(chain_head, api_->ChainHead());
    OUTCOME_TRY(balance, api_->StateMarketBalance(address, chain_head->key));
    return StorageParticipantBalance{balance.locked,
                                     balance.escrow - balance.locked};
  }

  outcome::result<void> StorageMarketClientImpl::addPaymentEscrow(
      const Address &address, const TokenAmount &amount) {
    UnsignedMessage unsigned_message{
        kStorageMarketAddress,
        address,
        {},
        amount,
        kDefaultGasPrice,
        kDefaultGasLimit,
        vm::actor::builtin::market::AddBalance::Number,
        {}};
    OUTCOME_TRY(signed_message,
                api_->MpoolPushMessage(unsigned_message, api::kPushNoSpec));
    OUTCOME_TRY(message_cid, vm::message::cid(signed_message));
    OUTCOME_TRY(msg_wait, api_->StateWaitMsg(message_cid, api::kNoConfidence));
    OUTCOME_TRY(msg_state, msg_wait.waitSync());
    if (msg_state.receipt.exit_code != VMExitCode::kOk) {
      return StorageMarketClientError::kAddFundsCallError;
    }
    return outcome::success();
  }

  outcome::result<SignedStorageAsk>
  StorageMarketClientImpl::validateAskResponse(
      const outcome::result<AskResponse> &response,
      const StorageProviderInfo &info) const {
    if (response.has_error()) {
      return response.error();
    }
    if (response.value().ask.ask.miner != info.address) {
      return StorageMarketClientError::kWrongMiner;
    }
    OUTCOME_TRY(chain_head, api_->ChainHead());
    OUTCOME_TRY(miner_info, api_->StateMinerInfo(info.address, chain_head->key));
    OUTCOME_TRY(ask_bytes, codec::cbor::encode(response.value().ask.ask));
    OUTCOME_TRY(
        signature_valid,
        api_->WalletVerify(
            miner_info.worker, ask_bytes, response.value().ask.signature));
    if (!signature_valid) {
      logger_->debug("Ask response signature invalid");
      return StorageMarketClientError::kSignatureInvalid;
    }
    return response.value().ask;
  }

  outcome::result<std::pair<CID, UnpaddedPieceSize>>
  StorageMarketClientImpl::calculateCommP(
      const RegisteredProof &registered_proof, const DataRef &data_ref) const {
    if (data_ref.piece_cid.has_value()) {
      return std::pair(data_ref.piece_cid.value(), data_ref.piece_size);
    }
    if (data_ref.transfer_type == kTransferTypeManual) {
      return StorageMarketClientError::kPieceDataNotSetManualTransfer;
    }

    // TODO (a.chernyshov) selector builder
    // https://github.com/filecoin-project/go-fil-markets/blob/master/storagemarket/impl/clientutils/clientutils.go#L31
    return piece_io_->generatePieceCommitment(
        registered_proof, data_ref.root, {});
  }

  outcome::result<ClientDealProposal> StorageMarketClientImpl::signProposal(
      const Address &address, const DealProposal &proposal) const {
    OUTCOME_TRY(chain_head, api_->ChainHead());
    OUTCOME_TRY(key_address, api_->StateAccountKey(address, chain_head->key));
    OUTCOME_TRY(proposal_bytes, codec::cbor::encode(proposal));
    OUTCOME_TRY(signature, api_->WalletSign(key_address, proposal_bytes));
    return ClientDealProposal{.proposal = proposal,
                              .client_signature = signature};
  }

  outcome::result<boost::optional<CID>> StorageMarketClientImpl::ensureFunds(
      std::shared_ptr<ClientDeal> deal) {
<<<<<<< HEAD
    OUTCOME_TRY(chain_head, api_->ChainHead());
=======
>>>>>>> 755df74d
    OUTCOME_TRY(
        maybe_cid,
        api_->MarketEnsureAvailable(
            deal->client_deal_proposal.proposal.client,
            deal->client_deal_proposal.proposal.client,
<<<<<<< HEAD
            deal->client_deal_proposal.proposal.clientBalanceRequirement(),
            chain_head->key));
=======
            deal->client_deal_proposal.proposal.clientBalanceRequirement()));
>>>>>>> 755df74d
    return std::move(maybe_cid);
  }

  outcome::result<void> StorageMarketClientImpl::verifyDealResponseSignature(
      const SignedResponse &response, const std::shared_ptr<ClientDeal> &deal) {
    OUTCOME_TRY(response_bytes, codec::cbor::encode(response.response));
    OUTCOME_TRY(signature_valid,
                api_->WalletVerify(
                    deal->miner_worker, response_bytes, response.signature));
    if (!signature_valid) {
      return StorageMarketClientError::kSignatureInvalid;
    }
    return outcome::success();
  }

  outcome::result<bool> StorageMarketClientImpl::verifyDealPublished(
      std::shared_ptr<ClientDeal> deal) {
    OUTCOME_TRY(msg_wait,
                api_->StateWaitMsg(deal->publish_message, api::kNoConfidence));
    OUTCOME_TRY(msg_state, msg_wait.waitSync());
    if (msg_state.receipt.exit_code != VMExitCode::kOk) {
      deal->message =
          "Publish deal exit code "
          + std::to_string(static_cast<uint64_t>(msg_state.receipt.exit_code));
      return false;
    }

    // check if published
    OUTCOME_TRY(publish_message, api_->ChainGetMessage(deal->publish_message));
    OUTCOME_TRY(chain_head, api_->ChainHead());
    OUTCOME_TRY(
        miner_info,
        api_->StateMinerInfo(deal->client_deal_proposal.proposal.provider,
                             chain_head->key));
    OUTCOME_TRY(from_id_address,
                api_->StateLookupID(publish_message.from, chain_head->key));
    if (from_id_address != miner_info.worker) {
      deal->message = "Publisher is not storage provider";
      return false;
    }
    if (publish_message.to != kStorageMarketAddress) {
      deal->message = "Receiver is not storage market actor";
      return false;
    }
    if (publish_message.method != PublishStorageDeals::Number) {
      deal->message = "Wrong method called";
      return false;
    }

    // check publish contains proposal cid
    OUTCOME_TRY(params,
                codec::cbor::decode<PublishStorageDeals::Params>(
                    publish_message.params));
    auto &proposals{params.deals};
    auto it = std::find(
        proposals.begin(), proposals.end(), deal->client_deal_proposal);
    if (it == proposals.end()) {
      OUTCOME_TRY(proposal_cid_str, deal->proposal_cid.toString());
      deal->message = "deal publish didn't contain our deal (message cid: "
                      + proposal_cid_str + ")";
    }

    // get proposal id from publish call return
    int index = std::distance(proposals.begin(), it);
    OUTCOME_TRY(publish_result,
                codec::cbor::decode<PublishStorageDeals::Result>(
                    msg_state.receipt.return_value));
    deal->deal_id = publish_result.deals[index];
    return true;
  }

  outcome::result<std::shared_ptr<CborStream>>
  StorageMarketClientImpl::getStream(const CID &proposal_cid) {
    std::lock_guard<std::mutex> lock(connections_mutex_);
    auto stream_it = connections_.find(proposal_cid);
    if (stream_it == connections_.end()) {
      return StorageMarketClientError::kStreamLookupError;
    }
    return stream_it->second;
  }

  void StorageMarketClientImpl::finalizeDeal(std::shared_ptr<ClientDeal> deal) {
    std::lock_guard<std::mutex> lock(connections_mutex_);
    auto stream_it = connections_.find(deal->proposal_cid);
    if (stream_it != connections_.end()) {
      closeStreamGracefully(stream_it->second, logger_);
      connections_.erase(stream_it);
    }
  }

  std::vector<ClientTransition> StorageMarketClientImpl::makeFSMTransitions() {
    return {ClientTransition(ClientEvent::ClientEventOpen)
                .from(StorageDealStatus::STORAGE_DEAL_UNKNOWN)
                .to(StorageDealStatus::STORAGE_DEAL_ENSURE_CLIENT_FUNDS)
                .action(CALLBACK_ACTION(onClientEventOpen)),
            ClientTransition(ClientEvent::ClientEventFundingInitiated)
                .from(StorageDealStatus::STORAGE_DEAL_ENSURE_CLIENT_FUNDS)
                .to(StorageDealStatus::STORAGE_DEAL_CLIENT_FUNDING)
                .action(CALLBACK_ACTION(onClientEventFundingInitiated)),
            ClientTransition(ClientEvent::ClientEventFundsEnsured)
                .fromMany(StorageDealStatus::STORAGE_DEAL_ENSURE_CLIENT_FUNDS,
                          StorageDealStatus::STORAGE_DEAL_CLIENT_FUNDING)
                .to(StorageDealStatus::STORAGE_DEAL_FUNDS_ENSURED)
                .action(CALLBACK_ACTION(onClientEventFundsEnsured)),
            ClientTransition(ClientEvent::ClientEventDealProposed)
                .from(StorageDealStatus::STORAGE_DEAL_FUNDS_ENSURED)
                .to(StorageDealStatus::STORAGE_DEAL_VALIDATING)
                .action(CALLBACK_ACTION(onClientEventDealProposed)),
            ClientTransition(ClientEvent::ClientEventDealRejected)
                .from(StorageDealStatus::STORAGE_DEAL_VALIDATING)
                .to(StorageDealStatus::STORAGE_DEAL_FAILING)
                .action(CALLBACK_ACTION(onClientEventDealRejected)),
            ClientTransition(ClientEvent::ClientEventDealAccepted)
                .from(StorageDealStatus::STORAGE_DEAL_VALIDATING)
                .to(StorageDealStatus::STORAGE_DEAL_PROPOSAL_ACCEPTED)
                .action(CALLBACK_ACTION(onClientEventDealAccepted)),
            ClientTransition(ClientEvent::ClientEventDealPublished)
                .from(StorageDealStatus::STORAGE_DEAL_PROPOSAL_ACCEPTED)
                .to(StorageDealStatus::STORAGE_DEAL_SEALING)
                .action(CALLBACK_ACTION(onClientEventDealPublished)),
            ClientTransition(ClientEvent::ClientEventDealActivated)
                .from(StorageDealStatus::STORAGE_DEAL_SEALING)
                .to(StorageDealStatus::STORAGE_DEAL_ACTIVE)
                .action(CALLBACK_ACTION(onClientEventDealActivated)),
            ClientTransition(ClientEvent::ClientEventFailed)
                .fromAny()
                .to(StorageDealStatus::STORAGE_DEAL_ERROR)
                .action(CALLBACK_ACTION(onClientEventFailed))};
  }

  void StorageMarketClientImpl::onClientEventOpen(
      std::shared_ptr<ClientDeal> deal,
      ClientEvent event,
      StorageDealStatus from,
      StorageDealStatus to) {
    auto maybe_cid = ensureFunds(deal);
    if (maybe_cid.has_error()) {
      deal->message = "Ensure funds failed: " + maybe_cid.error().message();
      FSM_SEND(deal, ClientEvent::ClientEventFailed);
      return;
    }

    // funding message was sent
    if (maybe_cid.value().has_value()) {
      deal->add_funds_cid = *maybe_cid.value();
      FSM_SEND(deal, ClientEvent::ClientEventFundingInitiated);
      return;
    }

    FSM_SEND(deal, ClientEvent::ClientEventFundsEnsured);
  }

  void StorageMarketClientImpl::onClientEventFundingInitiated(
      std::shared_ptr<ClientDeal> deal,
      ClientEvent event,
      StorageDealStatus from,
      StorageDealStatus to) {
    auto maybe_wait =
        api_->StateWaitMsg(deal->add_funds_cid.get(), api::kNoConfidence);
    FSM_HALT_ON_ERROR(maybe_wait, "Wait for funding error", deal);
    maybe_wait.value().waitOwn(
        [self{shared_from_this()}, deal](outcome::result<MsgWait> result) {
          SELF_FSM_HALT_ON_ERROR(result, "Wait for funding error", deal);
          if (result.value().receipt.exit_code != VMExitCode::kOk) {
            deal->message = "Funding exit code "
                            + std::to_string(static_cast<uint64_t>(
                                result.value().receipt.exit_code));
            SELF_FSM_SEND(deal, ClientEvent::ClientEventFailed);
            return;
          }
          SELF_FSM_SEND(deal, ClientEvent::ClientEventFundsEnsured);
        });
  }

  void StorageMarketClientImpl::onClientEventFundsEnsured(
      std::shared_ptr<ClientDeal> deal,
      ClientEvent event,
      StorageDealStatus from,
      StorageDealStatus to) {
    auto stream = getStream(deal->proposal_cid);
    FSM_HALT_ON_ERROR(stream, "Stream not found.", deal);

    Proposal proposal{.deal_proposal = deal->client_deal_proposal,
                      .piece = deal->data_ref};
    stream.value()->write(
        proposal,
        [self{shared_from_this()}, deal, stream](
            outcome::result<size_t> written) {
          SELF_FSM_HALT_ON_ERROR(written, "Send proposal error", deal);
          SELF_FSM_SEND(deal, ClientEvent::ClientEventDealProposed);
        });
  }

  void StorageMarketClientImpl::onClientEventDealProposed(
      std::shared_ptr<ClientDeal> deal,
      ClientEvent event,
      StorageDealStatus from,
      StorageDealStatus to) {
    auto stream_res = getStream(deal->proposal_cid);
    FSM_HALT_ON_ERROR(stream_res, "Stream not found.", deal);
    auto stream = std::move(stream_res.value());
    stream->read<SignedResponse>([self{shared_from_this()}, deal, stream](
                                     outcome::result<SignedResponse> response) {
      SELF_FSM_HALT_ON_ERROR(response, "Read response error", deal);
      SELF_FSM_HALT_ON_ERROR(
          self->verifyDealResponseSignature(response.value(), deal),
          "Response signature verification error",
          deal);
      if (response.value().response.proposal != deal->proposal_cid) {
        deal->message = "Response proposal cid doesn't match";
        SELF_FSM_SEND(deal, ClientEvent::ClientEventFailed);
        return;
      }
      auto &res{response.value().response};
      if (res.state != StorageDealStatus::STORAGE_DEAL_WAITING_FOR_DATA) {
        deal->message = res.message;
        SELF_FSM_SEND(deal, ClientEvent::ClientEventDealRejected);
        return;
      }

      OUTCOME_EXCEPT(
          voucher,
          codec::cbor::encode(StorageDataTransferVoucher{deal->proposal_cid}));
      static auto selector{
          std::make_shared<Selector>(fc::storage::ipld::kAllSelector)};
      auto _channel{self->datatransfer_->openDataChannel(
          deal->miner,
          true,
          {StorageDataTransferVoucherType, std::move(voucher)},
          deal->data_ref.root,
          selector)};
      SELF_FSM_HALT_ON_ERROR(_channel, "openDataChannel", deal);

      std::lock_guard lock{self->waiting_mutex};
      self->waiting_deals.push_back(deal);
    });
  }

  void StorageMarketClientImpl::onClientEventDealRejected(
      std::shared_ptr<ClientDeal> deal,
      ClientEvent event,
      StorageDealStatus from,
      StorageDealStatus to) {
    logger_->debug("Deal rejected");
    FSM_SEND(deal, ClientEvent::ClientEventFailed);
  }

  void StorageMarketClientImpl::onClientEventDealAccepted(
      std::shared_ptr<ClientDeal> deal,
      ClientEvent event,
      StorageDealStatus from,
      StorageDealStatus to) {
    auto verified = verifyDealPublished(deal);
    FSM_HALT_ON_ERROR(verified, "Cannot get publish message", deal);
    if (!verified.value()) {
      FSM_SEND(deal, ClientEvent::ClientEventFailed);
      return;
    }
    FSM_SEND(deal, ClientEvent::ClientEventDealPublished);
  }

  void StorageMarketClientImpl::onClientEventDealPublished(
      std::shared_ptr<ClientDeal> deal,
      ClientEvent event,
      StorageDealStatus from,
      StorageDealStatus to) {
    // TODO (a.chernyshov) verify deal activated - on deal sector commit
    OUTCOME_EXCEPT(fsm_->send(deal, ClientEvent::ClientEventDealActivated, {}));
  }

  void StorageMarketClientImpl::onClientEventDealActivated(
      std::shared_ptr<ClientDeal> deal,
      ClientEvent event,
      StorageDealStatus from,
      StorageDealStatus to) {
    // final success state
    finalizeDeal(deal);
  }

  void StorageMarketClientImpl::onClientEventFailed(
      std::shared_ptr<ClientDeal> deal,
      ClientEvent event,
      StorageDealStatus from,
      StorageDealStatus to) {
    // final error state
    std::stringstream ss;
    ss << "Proposal ";
    auto maybe_prpoposal_cid = deal->proposal_cid.toString();
    if (maybe_prpoposal_cid) ss << maybe_prpoposal_cid.value() << " ";
    ss << "failed. " << deal->message;
    logger_->error(ss.str());
    finalizeDeal(deal);
  }

}  // namespace fc::markets::storage::client

OUTCOME_CPP_DEFINE_CATEGORY(fc::markets::storage::client,
                            StorageMarketClientError,
                            e) {
  using fc::markets::storage::client::StorageMarketClientError;

  switch (e) {
    case StorageMarketClientError::kWrongMiner:
      return "StorageMarketClientError: wrong miner address";
    case StorageMarketClientError::kSignatureInvalid:
      return "StorageMarketClientError: signature invalid";
    case StorageMarketClientError::kPieceDataNotSetManualTransfer:
      return "StorageMarketClientError: piece data is not set for manual "
             "transfer";
    case StorageMarketClientError::kPieceSizeGreaterSectorSize:
      return "StorageMarketClientError: piece size is greater sector size";
    case StorageMarketClientError::kAddFundsCallError:
      return "StorageMarketClientError: add funds method call returned error";
    case StorageMarketClientError::kLocalDealNotFound:
      return "StorageMarketClientError: local deal not found";
    case StorageMarketClientError::kStreamLookupError:
      return "StorageMarketClientError: stream look up error";
  }

  return "StorageMarketClientError: unknown error";
}<|MERGE_RESOLUTION|>--- conflicted
+++ resolved
@@ -407,21 +407,12 @@
 
   outcome::result<boost::optional<CID>> StorageMarketClientImpl::ensureFunds(
       std::shared_ptr<ClientDeal> deal) {
-<<<<<<< HEAD
-    OUTCOME_TRY(chain_head, api_->ChainHead());
-=======
->>>>>>> 755df74d
     OUTCOME_TRY(
         maybe_cid,
         api_->MarketEnsureAvailable(
             deal->client_deal_proposal.proposal.client,
             deal->client_deal_proposal.proposal.client,
-<<<<<<< HEAD
-            deal->client_deal_proposal.proposal.clientBalanceRequirement(),
-            chain_head->key));
-=======
             deal->client_deal_proposal.proposal.clientBalanceRequirement()));
->>>>>>> 755df74d
     return std::move(maybe_cid);
   }
 
