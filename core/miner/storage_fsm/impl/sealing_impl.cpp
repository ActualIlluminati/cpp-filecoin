--- conflicted
+++ resolved
@@ -865,11 +865,7 @@
     logger_->info("PreCommitting sector {}", info->sector_number);
     OUTCOME_TRY(head, api_->ChainHead());
 
-<<<<<<< HEAD
-    OUTCOME_TRY(worker_addr, api_->StateMinerWorker(miner_address_, head->key));
-=======
-    OUTCOME_TRY(minfo, api_->StateMinerInfo(miner_address_, key));
->>>>>>> 755df74d
+    OUTCOME_TRY(minfo, api_->StateMinerInfo(miner_address_, head->key));
 
     auto maybe_error = checks::checkPrecommit(
         miner_address_, info, head->key, head->height(), api_);
@@ -1156,12 +1152,7 @@
       return outcome::success();
     }
 
-<<<<<<< HEAD
-    OUTCOME_TRY(worker_addr,
-                api_->StateMinerWorker(miner_address_, head->key));
-=======
-    OUTCOME_TRY(minfo, api_->StateMinerInfo(miner_address_, tipset_key));
->>>>>>> 755df74d
+    OUTCOME_TRY(minfo, api_->StateMinerInfo(miner_address_, head->key));
 
     OUTCOME_TRY(precommit_info_opt,
                 getStateSectorPreCommitInfo(
@@ -1174,11 +1165,7 @@
 
     OUTCOME_TRY(collateral,
                 api_->StateMinerInitialPledgeCollateral(
-<<<<<<< HEAD
-                    miner_address_, info->sector_number, head->key));
-=======
-                    miner_address_, precommit_info_opt->info, tipset_key));
->>>>>>> 755df74d
+                    miner_address_, precommit_info_opt->info, head->key));
 
     collateral -= precommit_info_opt->precommit_deposit;
     if (collateral < 0) {
