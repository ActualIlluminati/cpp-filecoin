--- conflicted
+++ resolved
@@ -14,29 +14,20 @@
 OUTCOME_CPP_DEFINE_CATEGORY(fc::primitives::tipset, TipsetError, e) {
   using fc::primitives::tipset::TipsetError;
   switch (e) {
-<<<<<<< HEAD
-    case (TipsetError::NO_BLOCKS):
-      return "No blocks to create tipset";
-    case TipsetError::MISMATCHING_HEIGHTS:
-=======
     case (TipsetError::kNoBlocks):
       return "Need to have at least one block to create tipset";
     case TipsetError::kMismatchingHeights:
->>>>>>> 10f6f41f
       return "Cannot create tipset, mismatching blocks heights";
     case TipsetError::kMismatchingParents:
       return "Cannot create tipset, mismatching block parents";
     case TipsetError::kTicketHasNoValue:
       return "An optional ticket is not initialized";
-<<<<<<< HEAD
-    case TipsetError::TICKETS_COLLISION:
+    case TipsetError::kTicketsCollision:
       return "Duplicate tickets in tipset";
-    case TipsetError::BLOCK_ORDER_FAILURE:
+    case TipsetError::kBlockOrderFailure:
       return "Wrong order of blocks in tipset";
-=======
     case TipsetError::kNoBeacons:
       return "No beacons in chain";
->>>>>>> 10f6f41f
   }
   return "Unknown tipset error";
 }
@@ -55,7 +46,7 @@
       }
 
       if (!hdr.ticket.has_value()) {
-        return TipsetError::TICKET_HAS_NO_VALUE;
+        return TipsetError::kTicketHasNoValue;
       }
 
       blake2b_ctx ctx;
@@ -97,7 +88,6 @@
     return outcome::success();
   }
 
-<<<<<<< HEAD
   outcome::result<void> TipsetCreator::canExpandTipset(
       const block::BlockHeader &hdr) const {
     if (blks_.empty()) {
@@ -105,17 +95,17 @@
     }
 
     if (hdr.height > 0 && !hdr.ticket.has_value()) {
-      return TipsetError::TICKET_HAS_NO_VALUE;
+      return TipsetError::kTicketHasNoValue;
     }
 
     const auto &first_block = blks_[0];
 
     if (hdr.height != first_block.height) {
-      return TipsetError::MISMATCHING_HEIGHTS;
+      return TipsetError::kMismatchingHeights;
     }
 
     if (hdr.parents != first_block.parents) {
-      return TipsetError::MISMATCHING_PARENTS;
+      return TipsetError::kMismatchingParents;
     }
 
     return outcome::success();
@@ -148,10 +138,9 @@
     OUTCOME_TRY(ticket_hash, ticketHash(hdr));
     size_t idx = 0;
     for (auto e = ticket_hashes_.end(); it != e; ++it, ++idx) {
-      // int c = ticket::compare(ticket, it->ticket.value());
       int c = compareHashes(ticket_hash, *it);
       if (c == 0) {
-        return TipsetError::TICKETS_COLLISION;
+        return TipsetError::kTicketsCollision;
       }
       if (c < 0) {
         continue;
@@ -204,25 +193,7 @@
 
     for (auto &b : blocks) {
       if (!b.has_value()) {
-        return TipsetError::NO_BLOCKS;
-=======
-  outcome::result<Tipset> Tipset::create(std::vector<BlockHeader> blocks) {
-    // required to have at least one block
-    if (blocks.empty()) {
-      return TipsetError::kNoBlocks;
-    }
-
-    // check for blocks consistency
-    const auto height0 = blocks[0].height;
-    const auto &parents = blocks[0].parents;
-    for (size_t i = 1; i < blocks.size(); ++i) {
-      const auto &b = blocks[i];
-      if (height0 != b.height) {
-        return TipsetError::kMismatchingHeights;
-      }
-      if (parents != b.parents) {
-        return TipsetError::kMismatchingParents;
->>>>>>> 10f6f41f
+        return TipsetError::kNoBlocks;
       }
 
       auto &hdr = b.value();
@@ -232,7 +203,7 @@
 
     Tipset tipset = creator.getTipset(true);
     if (tipset.key.hash() != hash) {
-      return TipsetError::BLOCK_ORDER_FAILURE;
+      return TipsetError::kBlockOrderFailure;
     }
 
     return std::move(tipset);
@@ -305,7 +276,7 @@
       if (!beacons.empty()) {
         return *beacons.rbegin();
       }
-      if (ts->height == 0) {
+      if (ts->height() == 0) {
         break;
       }
       OUTCOME_TRYA(parent, ts->loadParent(ipld));
@@ -330,23 +301,12 @@
       gsl::span<const uint8_t> entropy) const {
     auto ts{this};
     Tipset parent;
-<<<<<<< HEAD
     while (ts->height() != 0 && static_cast<ChainEpoch>(ts->height()) > round) {
-=======
-    while (ts->height != 0 && static_cast<ChainEpoch>(ts->height) > round) {
->>>>>>> 10f6f41f
       OUTCOME_TRYA(parent, ts->loadParent(ipld));
       ts = &parent;
     }
     return crypto::randomness::drawRandomness(
         ts->getMinTicketBlock().ticket->bytes, tag, round, entropy);
-<<<<<<< HEAD
-=======
-  }
-
-  outcome::result<TipsetKey> Tipset::getParents() const {
-    return TipsetKey::create(blks[0].parents);
->>>>>>> 10f6f41f
   }
 
   outcome::result<TipsetKey> Tipset::getParents() const {
@@ -420,11 +380,11 @@
 
     OUTCOME_TRY(decoded, decode<TipsetDecodeCandidate>(input));
     if (decoded.blks.empty() && decoded.height != 0) {
-      return TipsetError::MISMATCHING_HEIGHTS;
+      return TipsetError::kMismatchingHeights;
     }
     OUTCOME_TRY(tipset, Tipset::create(std::move(decoded.blks)));
     if (tipset.key.cids() != decoded.cids) {
-      return TipsetError::BLOCK_ORDER_FAILURE;
+      return TipsetError::kBlockOrderFailure;
     }
     return std::move(tipset);
   }
