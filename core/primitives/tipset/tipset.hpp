/**
 * Copyright Soramitsu Co., Ltd. All Rights Reserved.
 * SPDX-License-Identifier: Apache-2.0
 */

#ifndef CPP_FILECOIN_CORE_PRIMITIVES_TIPSET_TIPSET_HPP
#define CPP_FILECOIN_CORE_PRIMITIVES_TIPSET_TIPSET_HPP

#include <boost/optional.hpp>
#include "common/outcome.hpp"
#include "primitives/block/block.hpp"
#include "primitives/cid/cid.hpp"
#include "primitives/ticket/ticket.hpp"
#include "primitives/tipset/tipset_key.hpp"

namespace fc::primitives::tipset {

  enum class TipsetError : int {
<<<<<<< HEAD
    NO_BLOCKS = 1,        // need to have at least one block to create tipset
    MISMATCHING_HEIGHTS,  // cannot create tipset, mismatching blocks heights
    MISMATCHING_PARENTS,  // cannot create tipset, mismatching block parents
    TICKET_HAS_NO_VALUE,  // optional ticket is not initialized
    TICKETS_COLLISION,    // duplicate tickets in tipset
    BLOCK_ORDER_FAILURE,  // wrong order of blocks
=======
    kNoBlocks = 1,        // need to have at least one block to create tipset
    kMismatchingHeights,  // cannot create tipset, mismatching blocks heights
    kMismatchingParents,  // cannot create tipset, mismatching block parents
    kTicketHasNoValue,    // optional ticket is not initialized
    kNoBeacons,
>>>>>>> 10f6f41f
  };
}

/**
 * @brief Outcome errors declaration
 */
OUTCOME_HPP_DECLARE_ERROR(fc::primitives::tipset, TipsetError);

namespace fc::primitives::tipset {
<<<<<<< HEAD

=======
  using block::BeaconEntry;
>>>>>>> 10f6f41f
  using block::BlockHeader;
  using crypto::randomness::DomainSeparationTag;
  using crypto::randomness::Randomness;

  struct MessageVisitor {
    using Visitor =
        std::function<outcome::result<void>(size_t, bool bls, const CID &)>;
    outcome::result<void> visit(const BlockHeader &block,
                                const Visitor &visitor);
    IpldPtr ipld;
    std::set<CID> visited{};
  };

  struct Tipset {
    using BlocksAvailable = std::vector<boost::optional<block::BlockHeader>>;

    /// Creates tipset from loaded blocks, every block must have value,
    /// hashes must match
    static outcome::result<Tipset> create(const TipsetHash &hash,
                                          BlocksAvailable blocks);

    static outcome::result<Tipset> create(
        std::vector<block::BlockHeader> blocks);

    static outcome::result<Tipset> load(Ipld &ipld,
                                        const std::vector<CID> &cids);

    static outcome::result<Tipset> loadGenesis(Ipld &ipld,
                                        const CID &cid);

    outcome::result<Tipset> loadParent(Ipld &ipld) const;

    outcome::result<BeaconEntry> latestBeacon(Ipld &ipld) const;

    outcome::result<void> visitMessages(
        IpldPtr ipld, const MessageVisitor::Visitor &visitor) const;

    outcome::result<Randomness> randomness(
        Ipld &ipld,
        DomainSeparationTag tag,
        ChainEpoch round,
        gsl::span<const uint8_t> entropy) const;
<<<<<<< HEAD
=======

    /**
     * @brief makes key of cids
     */
    outcome::result<TipsetKey> makeKey() const;
>>>>>>> 10f6f41f

    /**
     * @return key made of parents
     */
    outcome::result<TipsetKey> getParents() const;

    /**
     * @return min timestamp
     */
    uint64_t getMinTimestamp() const;

    /**
     * @return min ticket block
     */
    const block::BlockHeader &getMinTicketBlock() const;

    /**
     * @return parent state root
     */
    const CID &getParentStateRoot() const;

    const CID &getParentMessageReceipts() const;

    uint64_t height() const;

    /**
     * @return parent weight
     */
    const BigInt &getParentWeight() const;

    /**
     * @brief checks whether tipset contains block by cid
     * @param cid content identifier to look for
     * @return true if contains, false otherwise
     */
    bool contains(const CID &cid) const;

<<<<<<< HEAD
    TipsetKey key;
=======
    std::vector<CID> cids;                 ///< block cids
>>>>>>> 10f6f41f
    std::vector<block::BlockHeader> blks;  ///< block headers
  };

  /**
   * @brief compares two Tipset instances
   * @param lhs first tipset
   * @param rhs second tipset
   * @return true if equal, false otherwise
   */
  bool operator==(const Tipset &l, const Tipset &r);

  /**
   * @brief compares two Tipset instances
   * @param lhs first tipset
   * @param rhs second tipset
   * @return false if equal, true otherwise
   */
  bool operator!=(const Tipset &l, const Tipset &r);

  CBOR_ENCODE_TUPLE(Tipset, key.cids(), blks, height())

  /**
   * @brief change type
   */
  enum class HeadChangeType : int { REVERT, APPLY, CURRENT };

  /**
   * @struct HeadChange represents atomic chain change
   */
  struct HeadChange {
    HeadChangeType type;
    Tipset value;
  };

  class TipsetCreator {
   public:
    /// returns success if the tipset created can be expanded with this block
    outcome::result<void> canExpandTipset(const block::BlockHeader &hdr) const;

    outcome::result<void> expandTipset(block::BlockHeader hdr);

    outcome::result<void> expandTipset(CID cid, block::BlockHeader hdr);

    Tipset getTipset(bool clear);

    void clear();

    uint64_t height() const;

   private:
    std::vector<block::BlockHeader> blks_;
    std::vector<CID> cids_;
    std::vector<std::array<uint8_t, 32>> ticket_hashes_;
  };

}  // namespace fc::primitives::tipset

namespace fc::codec::cbor {

  template <>
  outcome::result<fc::primitives::tipset::Tipset>
  decode<fc::primitives::tipset::Tipset>(gsl::span<const uint8_t> input);

}  // namespace fc::codec::cbor

#endif  // CPP_FILECOIN_CORE_PRIMITIVES_TIPSET_TIPSET_HPP<|MERGE_RESOLUTION|>--- conflicted
+++ resolved
@@ -16,20 +16,13 @@
 namespace fc::primitives::tipset {
 
   enum class TipsetError : int {
-<<<<<<< HEAD
-    NO_BLOCKS = 1,        // need to have at least one block to create tipset
-    MISMATCHING_HEIGHTS,  // cannot create tipset, mismatching blocks heights
-    MISMATCHING_PARENTS,  // cannot create tipset, mismatching block parents
-    TICKET_HAS_NO_VALUE,  // optional ticket is not initialized
-    TICKETS_COLLISION,    // duplicate tickets in tipset
-    BLOCK_ORDER_FAILURE,  // wrong order of blocks
-=======
     kNoBlocks = 1,        // need to have at least one block to create tipset
     kMismatchingHeights,  // cannot create tipset, mismatching blocks heights
     kMismatchingParents,  // cannot create tipset, mismatching block parents
     kTicketHasNoValue,    // optional ticket is not initialized
+    kTicketsCollision,    // duplicate tickets in tipset
+    kBlockOrderFailure,   // wrong order of blocks
     kNoBeacons,
->>>>>>> 10f6f41f
   };
 }
 
@@ -39,11 +32,7 @@
 OUTCOME_HPP_DECLARE_ERROR(fc::primitives::tipset, TipsetError);
 
 namespace fc::primitives::tipset {
-<<<<<<< HEAD
-
-=======
   using block::BeaconEntry;
->>>>>>> 10f6f41f
   using block::BlockHeader;
   using crypto::randomness::DomainSeparationTag;
   using crypto::randomness::Randomness;
@@ -86,14 +75,6 @@
         DomainSeparationTag tag,
         ChainEpoch round,
         gsl::span<const uint8_t> entropy) const;
-<<<<<<< HEAD
-=======
-
-    /**
-     * @brief makes key of cids
-     */
-    outcome::result<TipsetKey> makeKey() const;
->>>>>>> 10f6f41f
 
     /**
      * @return key made of parents
@@ -131,11 +112,7 @@
      */
     bool contains(const CID &cid) const;
 
-<<<<<<< HEAD
     TipsetKey key;
-=======
-    std::vector<CID> cids;                 ///< block cids
->>>>>>> 10f6f41f
     std::vector<block::BlockHeader> blks;  ///< block headers
   };
 
@@ -155,7 +132,7 @@
    */
   bool operator!=(const Tipset &l, const Tipset &r);
 
-  CBOR_ENCODE_TUPLE(Tipset, key.cids(), blks, height())
+  CBOR_TUPLE(Tipset, key.cids(), blks, height())
 
   /**
    * @brief change type
