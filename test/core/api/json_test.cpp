/**
 * Copyright Soramitsu Co., Ltd. All Rights Reserved.
 * SPDX-License-Identifier: Apache-2.0
 */

#include "api/rpc/json.hpp"

#include <gtest/gtest.h>
#include <rapidjson/writer.h>

#include "testutil/literals.hpp"
#include "testutil/outcome.hpp"

using fc::api::Address;
using fc::api::BigInt;
using fc::api::BlockHeader;
using fc::api::BlsSignature;
using fc::api::Buffer;
using fc::api::EPostProof;
using fc::api::EPostTicket;
using fc::api::MsgWait;
using fc::api::RleBitset;
using fc::api::Secp256k1Signature;
using fc::api::Signature;
using fc::api::Ticket;
using fc::api::TipsetKey;

#define J32 "\"AQEBAQEBAQEBAQEBAQEBAQEBAQEBAQEBAQEBAQEBAQE=\""
#define J65                                                                    \
  "\"AQEBAQEBAQEBAQEBAQEBAQEBAQEBAQEBAQEBAQEBAQEBAQEBAQEBAQEBAQEBAQEBAQEBAQEB" \
  "AQEBAQEBAQEBAQE=\""
#define J96                                                                    \
  "\"AQEBAQEBAQEBAQEBAQEBAQEBAQEBAQEBAQEBAQEBAQEBAQEBAQEBAQEBAQEBAQEBAQEBAQEB" \
  "AQEBAQEBAQEBAQEBAQEBAQEBAQEBAQEBAQEBAQEBAQEBAQEBAQEBAQEB\""

const auto b32 =
    "0101010101010101010101010101010101010101010101010101010101010101"_blob32;
const auto b65 =
    "0101010101010101010101010101010101010101010101010101010101010101010101010101010101010101010101010101010101010101010101010101010101"_blob65;
const auto b96 =
    "010101010101010101010101010101010101010101010101010101010101010101010101010101010101010101010101010101010101010101010101010101010101010101010101010101010101010101010101010101010101010101010101"_blob96;

auto jsonEncode(const rapidjson::Value &value) {
  rapidjson::StringBuffer buffer;
  auto writer = rapidjson::Writer<rapidjson::StringBuffer>{buffer};
  value.Accept(writer);
  return std::string{buffer.GetString(), buffer.GetSize()};
}

auto jsonDecode(const std::string &str) {
  rapidjson::Document document;
  document.Parse(str.data(), str.size());
  EXPECT_FALSE(document.HasParseError());
  return document;
}

template <typename T>
void expectJson(const T &value, std::string expected) {
  expected = jsonEncode(jsonDecode(expected));
  EXPECT_EQ(jsonEncode(fc::api::encode(value)), expected);
  EXPECT_OUTCOME_TRUE(decoded, fc::api::decode<T>(jsonDecode(expected)));
  EXPECT_EQ(jsonEncode(fc::api::encode(decoded)), expected);
}

/// Following tests check json encoding and decoding

TEST(ApiJsonTest, WrongType) {
  EXPECT_OUTCOME_ERROR(fc::api::JsonError::kWrongType,
                       fc::api::decode<Ticket>(jsonDecode("4")));
}

TEST(ApiJsonTest, Misc) {
  expectJson(INT64_C(-2), "-2");
  expectJson(std::vector<uint64_t>{1, 2}, "[1,2]");
  expectJson(RleBitset{2, 1}, "[1,2]");
  expectJson(boost::optional<uint64_t>{}, "null");
  expectJson(boost::make_optional(UINT64_C(2)), "2");
  expectJson(std::map<std::string, uint64_t>{{"a", 1}}, "{\"a\":1}");
  expectJson(std::make_tuple(UINT64_C(2), INT64_C(3)), "[2,3]");
}

TEST(ApiJsonTest, CID) {
  expectJson("010001020001"_cid, "{\"/\":\"baeaacaqaae\"}");
  expectJson(
      "122059ca84fb79f2a7447b9e82c7412df58c688910cba202b7d4e9bf329ce07f931c"_cid,
      "{\"/\":\"QmUPA6yhRBJdB6XZrXE756qBzCiEq4QXHRVX5m5Rd4Jq9u\"}");
}

TEST(ApiJsonTest, Ticket) {
  expectJson(Ticket{b96}, "{\"VRFProof\":" J96 "}");
}

TEST(ApiJsonTest, TipsetKey) {
  expectJson(TipsetKey::create({{"010001020001"_cid}}).value(),
             "[{\"/\":\"baeaacaqaae\"}]");
}

TEST(ApiJsonTest, Address) {
  expectJson(Address::makeFromId(1), "\"t01\"");
  expectJson(Address::makeActorExec({}),
             "\"t2gncvesv7no7bqckesisllfzmif4qw3hs6fyf3iy\"");
}

TEST(ApiJsonTest, Signature) {
  expectJson(Signature{BlsSignature{b96}}, "{\"Type\":2,\"Data\":" J96 "}");
  expectJson(Signature{Secp256k1Signature{b65}},
             "{\"Type\":1,\"Data\":" J65 "}");
}

TEST(ApiJsonTest, EPostProof) {
  expectJson(
      EPostProof{
          {fc::primitives::sector::PoStProof{
              fc::primitives::sector::RegisteredProof::StackedDRG2KiBSeal,
              "DEAD"_unhex,
          }},
          b96,
          {EPostTicket{b32, 1, 2}}},
      "{\"Proofs\":[{\"RegisteredProof\":3,\"ProofBytes\":\"3q0=\"}],"
      "\"PostRand\":" J96 ",\"Candidates\":[{\"Partial\":" J32
      ",\"SectorID\":1,\"ChallengeIndex\":2}]}");
}

TEST(ApiJsonTest, BigInt) {
  expectJson(BigInt{0}, "\"0\"");
  expectJson(BigInt{-1}, "\"-1\"");
  expectJson(BigInt{1}, "\"1\"");
}

TEST(ApiJsonTest, MsgWait) {
  OUTCOME_EXCEPT(tipset, fc::primitives::tipset::Tipset::create(
      {BlockHeader{
          Address::makeFromId(1),
          Ticket{b96},
          {fc::common::Buffer{"F00D"_unhex}},
          {fc::primitives::block::BeaconEntry{
              4,
              fc::common::Buffer{"F00D"_unhex},
          }},
          {fc::primitives::sector::PoStProof{
              fc::primitives::sector::RegisteredProof::
              StackedDRG2KiBSeal,
              "F00D"_unhex,
          }},
          {"010001020002"_cid},
          3,
          4,
          "010001020005"_cid,
          "010001020006"_cid,
          "010001020007"_cid,
          Signature{b65},
          8,
          Signature{Secp256k1Signature{b65}},
          9,
      }}));

  expectJson(
      MsgWait{
          {fc::vm::VMExitCode{1}, Buffer{"DEAD"_unhex}, 2},
          {
<<<<<<< HEAD
              tipset
=======
              {"010001020001"_cid},
              {BlockHeader{
                  Address::makeFromId(1),
                  Ticket{b96},
                  {fc::common::Buffer{"F00D"_unhex}},
                  {fc::primitives::block::BeaconEntry{
                      4,
                      "F00D"_unhex,
                  }},
                  {fc::primitives::sector::PoStProof{
                      fc::primitives::sector::RegisteredProof::
                          StackedDRG2KiBSeal,
                      "F00D"_unhex,
                  }},
                  {"010001020002"_cid},
                  3,
                  4,
                  "010001020005"_cid,
                  "010001020006"_cid,
                  "010001020007"_cid,
                  Signature{b65},
                  8,
                  Signature{Secp256k1Signature{b65}},
                  9,
              }},
              3,
>>>>>>> 10f6f41f
          },
      },
      "{\"Receipt\":{\"ExitCode\":1,\"Return\":\"3q0=\",\"GasUsed\":2},"
      "\"TipSet\":{\"Cids\":[{\"/"
      "\":\"baeaacaqaae\"}],\"Blocks\":[{\"Miner\":\"t01\",\"Ticket\":{"
      "\"VRFProof\":" J96
      "},\"ElectionProof\":{\"VRFProof\":\"8A0=\"},\"BeaconEntries\":[{"
      "\"Round\":4,\"Data\":\"8A0=\"}],\"WinPoStProof\":[{\"RegisteredProof\":"
      "3,\"ProofBytes\":\"8A0=\"}],\"Parents\":[{\"/"
      "\":\"baeaacaqaai\"}],\"ParentWeight\":\"3\",\"Height\":4,"
      "\"ParentStateRoot\":{\"/"
      "\":\"baeaacaqaau\"},\"ParentMessageReceipts\":{\"/"
      "\":\"baeaacaqaay\"},\"Messages\":{\"/"
      "\":\"baeaacaqaa4\"},\"BLSAggregate\":{\"Type\":1,\"Data\":" J65
      "},\"Timestamp\":8,\"BlockSig\":{\"Type\":1,\"Data\":" J65
      "},\"ForkSignaling\":9}],\"Height\":3}}");
}<|MERGE_RESOLUTION|>--- conflicted
+++ resolved
@@ -158,36 +158,7 @@
       MsgWait{
           {fc::vm::VMExitCode{1}, Buffer{"DEAD"_unhex}, 2},
           {
-<<<<<<< HEAD
               tipset
-=======
-              {"010001020001"_cid},
-              {BlockHeader{
-                  Address::makeFromId(1),
-                  Ticket{b96},
-                  {fc::common::Buffer{"F00D"_unhex}},
-                  {fc::primitives::block::BeaconEntry{
-                      4,
-                      "F00D"_unhex,
-                  }},
-                  {fc::primitives::sector::PoStProof{
-                      fc::primitives::sector::RegisteredProof::
-                          StackedDRG2KiBSeal,
-                      "F00D"_unhex,
-                  }},
-                  {"010001020002"_cid},
-                  3,
-                  4,
-                  "010001020005"_cid,
-                  "010001020006"_cid,
-                  "010001020007"_cid,
-                  Signature{b65},
-                  8,
-                  Signature{Secp256k1Signature{b65}},
-                  9,
-              }},
-              3,
->>>>>>> 10f6f41f
           },
       },
       "{\"Receipt\":{\"ExitCode\":1,\"Return\":\"3q0=\",\"GasUsed\":2},"
