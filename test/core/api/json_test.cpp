/**
 * Copyright Soramitsu Co., Ltd. All Rights Reserved.
 * SPDX-License-Identifier: Apache-2.0
 */

#include "api/rpc/json.hpp"

#include <gtest/gtest.h>
#include <rapidjson/writer.h>

#include "testutil/literals.hpp"
#include "testutil/outcome.hpp"

using fc::api::Address;
using fc::api::BigInt;
using fc::api::BlockHeader;
using fc::api::BlsSignature;
using fc::api::Buffer;
using fc::api::EPostProof;
using fc::api::EPostTicket;
using fc::api::MsgWait;
using fc::api::RleBitset;
using fc::api::Secp256k1Signature;
using fc::api::Signature;
using fc::api::Ticket;
using fc::api::TipsetKey;

#define J32 "\"AQEBAQEBAQEBAQEBAQEBAQEBAQEBAQEBAQEBAQEBAQE=\""
#define J65                                                                    \
  "\"AQEBAQEBAQEBAQEBAQEBAQEBAQEBAQEBAQEBAQEBAQEBAQEBAQEBAQEBAQEBAQEBAQEBAQEB" \
  "AQEBAQEBAQEBAQE=\""
#define J96                                                                    \
  "\"AQEBAQEBAQEBAQEBAQEBAQEBAQEBAQEBAQEBAQEBAQEBAQEBAQEBAQEBAQEBAQEBAQEBAQEB" \
  "AQEBAQEBAQEBAQEBAQEBAQEBAQEBAQEBAQEBAQEBAQEBAQEBAQEBAQEB\""

const auto b32 =
    "0101010101010101010101010101010101010101010101010101010101010101"_blob32;
const auto b65 =
    "0101010101010101010101010101010101010101010101010101010101010101010101010101010101010101010101010101010101010101010101010101010101"_blob65;
const auto b96 =
    "010101010101010101010101010101010101010101010101010101010101010101010101010101010101010101010101010101010101010101010101010101010101010101010101010101010101010101010101010101010101010101010101"_blob96;

auto jsonEncode(const rapidjson::Value &value) {
  rapidjson::StringBuffer buffer;
  auto writer = rapidjson::Writer<rapidjson::StringBuffer>{buffer};
  value.Accept(writer);
  return std::string{buffer.GetString(), buffer.GetSize()};
}

auto jsonDecode(const std::string &str) {
  rapidjson::Document document;
  document.Parse(str.data(), str.size());
  EXPECT_FALSE(document.HasParseError());
  return document;
}

template <typename T>
void expectJson(const T &value, std::string expected) {
  expected = jsonEncode(jsonDecode(expected));
  EXPECT_EQ(jsonEncode(fc::api::encode(value)), expected);
  EXPECT_OUTCOME_TRUE(decoded, fc::api::decode<T>(jsonDecode(expected)));
  EXPECT_EQ(jsonEncode(fc::api::encode(decoded)), expected);
}

/// Following tests check json encoding and decoding

TEST(ApiJsonTest, WrongType) {
  EXPECT_OUTCOME_ERROR(fc::api::JsonError::kWrongType,
                       fc::api::decode<Ticket>(jsonDecode("4")));
}

TEST(ApiJsonTest, Misc) {
  expectJson(INT64_C(-2), "-2");
  expectJson(std::vector<uint64_t>{1, 2}, "[1,2]");
  expectJson(RleBitset{2, 1}, "[1,2]");
  expectJson(boost::optional<uint64_t>{}, "null");
  expectJson(boost::make_optional(UINT64_C(2)), "2");
  expectJson(std::map<std::string, uint64_t>{{"a", 1}}, "{\"a\":1}");
  expectJson(std::make_tuple(UINT64_C(2), INT64_C(3)), "[2,3]");
}

TEST(ApiJsonTest, CID) {
  expectJson("010001020001"_cid, "{\"/\":\"baeaacaqaae\"}");
  expectJson(
      "122059ca84fb79f2a7447b9e82c7412df58c688910cba202b7d4e9bf329ce07f931c"_cid,
      "{\"/\":\"QmUPA6yhRBJdB6XZrXE756qBzCiEq4QXHRVX5m5Rd4Jq9u\"}");
}

TEST(ApiJsonTest, Ticket) {
  expectJson(Ticket{b96}, "{\"VRFProof\":" J96 "}");
}

TEST(ApiJsonTest, TipsetKey) {
  expectJson(TipsetKey::create({{"010001020001"_cid}}).value(),
             "[{\"/\":\"baeaacaqaae\"}]");
}

TEST(ApiJsonTest, Address) {
  expectJson(Address::makeFromId(1), "\"t01\"");
  expectJson(Address::makeActorExec({}),
             "\"t2gncvesv7no7bqckesisllfzmif4qw3hs6fyf3iy\"");
}

TEST(ApiJsonTest, Signature) {
  expectJson(Signature{BlsSignature{b96}}, "{\"Type\":2,\"Data\":" J96 "}");
  expectJson(Signature{Secp256k1Signature{b65}},
             "{\"Type\":1,\"Data\":" J65 "}");
}

TEST(ApiJsonTest, EPostProof) {
  expectJson(
      EPostProof{
          {fc::primitives::sector::PoStProof{
              fc::primitives::sector::RegisteredProof::StackedDRG2KiBSeal,
              "DEAD"_unhex,
          }},
          b96,
          {EPostTicket{b32, 1, 2}}},
      "{\"Proofs\":[{\"RegisteredProof\":3,\"ProofBytes\":\"3q0=\"}],"
      "\"PostRand\":" J96 ",\"Candidates\":[{\"Partial\":" J32
      ",\"SectorID\":1,\"ChallengeIndex\":2}]}");
}

TEST(ApiJsonTest, BigInt) {
  expectJson(BigInt{0}, "\"0\"");
  expectJson(BigInt{-1}, "\"-1\"");
  expectJson(BigInt{1}, "\"1\"");
}

TEST(ApiJsonTest, MsgWait) {
  OUTCOME_EXCEPT(tipset, fc::primitives::tipset::Tipset::create(
      {BlockHeader{
          Address::makeFromId(1),
          Ticket{b96},
          {fc::common::Buffer{"F00D"_unhex}},
          {fc::primitives::block::BeaconEntry{
              4,
              fc::common::Buffer{"F00D"_unhex},
          }},
          {fc::primitives::sector::PoStProof{
              fc::primitives::sector::RegisteredProof::
              StackedDRG2KiBSeal,
              "F00D"_unhex,
          }},
          {"010001020002"_cid},
          3,
          4,
          "010001020005"_cid,
          "010001020006"_cid,
          "010001020007"_cid,
          Signature{b65},
          8,
          Signature{Secp256k1Signature{b65}},
          9,
      }}));

  expectJson(
      MsgWait{
          {fc::vm::VMExitCode{1}, Buffer{"DEAD"_unhex}, 2},
          {
<<<<<<< HEAD
              tipset
=======
              {"010001020001"_cid},
              {BlockHeader{
                  Address::makeFromId(1),
                  Ticket{b96},
                  {fc::common::Buffer{"F00D"_unhex}},
                  {fc::primitives::block::BeaconEntry{
                      4,
                      "F00D"_unhex,
                  }},
                  {fc::primitives::sector::PoStProof{
                      fc::primitives::sector::RegisteredProof::
                          StackedDRG2KiBSeal,
                      "F00D"_unhex,
                  }},
                  {"010001020002"_cid},
                  3,
                  4,
                  "010001020005"_cid,
                  "010001020006"_cid,
                  "010001020007"_cid,
                  Signature{b65},
                  8,
                  Signature{Secp256k1Signature{b65}},
                  9,
              }},
              3,
>>>>>>> 10f6f41f
          },
      },
      "{\"Receipt\":{\"ExitCode\":1,\"Return\":\"3q0=\",\"GasUsed\":2},"
      "\"TipSet\":{\"Cids\":[{\"/"
      "\":\"baeaacaqaae\"}],\"Blocks\":[{\"Miner\":\"t01\",\"Ticket\":{"
      "\"VRFProof\":" J96
      "},\"ElectionProof\":{\"VRFProof\":\"8A0=\"},\"BeaconEntries\":[{"
      "\"Round\":4,\"Data\":\"8A0=\"}],\"WinPoStProof\":[{\"RegisteredProof\":"
      "3,\"ProofBytes\":\"8A0=\"}],\"Parents\":[{\"/"
      "\":\"baeaacaqaai\"}],\"ParentWeight\":\"3\",\"Height\":4,"
      "\"ParentStateRoot\":{\"/"
      "\":\"baeaacaqaau\"},\"ParentMessageReceipts\":{\"/"
      "\":\"baeaacaqaay\"},\"Messages\":{\"/"
      "\":\"baeaacaqaa4\"},\"BLSAggregate\":{\"Type\":1,\"Data\":" J65
      "},\"Timestamp\":8,\"BlockSig\":{\"Type\":1,\"Data\":" J65
      "},\"ForkSignaling\":9}],\"Height\":3}}");
}<|MERGE_RESOLUTION|>--- conflicted
+++ resolved
@@ -135,7 +135,7 @@
           {fc::common::Buffer{"F00D"_unhex}},
           {fc::primitives::block::BeaconEntry{
               4,
-              fc::common::Buffer{"F00D"_unhex},
+              fc::common::Buffer{"F00D"_unhex}.toVector(),
           }},
           {fc::primitives::sector::PoStProof{
               fc::primitives::sector::RegisteredProof::
@@ -157,12 +157,9 @@
   expectJson(
       MsgWait{
           {fc::vm::VMExitCode{1}, Buffer{"DEAD"_unhex}, 2},
-          {
-<<<<<<< HEAD
-              tipset
-=======
-              {"010001020001"_cid},
-              {BlockHeader{
+          std::make_shared<fc::primitives::tipset::Tipset>(
+              TipsetKey::create({"010001020001"_cid}).value(),
+              std::vector<BlockHeader>({BlockHeader{
                   Address::makeFromId(1),
                   Ticket{b96},
                   {fc::common::Buffer{"F00D"_unhex}},
@@ -185,11 +182,9 @@
                   8,
                   Signature{Secp256k1Signature{b65}},
                   9,
-              }},
-              3,
->>>>>>> 10f6f41f
+              }}))
           },
-      },
+
       "{\"Receipt\":{\"ExitCode\":1,\"Return\":\"3q0=\",\"GasUsed\":2},"
       "\"TipSet\":{\"Cids\":[{\"/"
       "\":\"baeaacaqaae\"}],\"Blocks\":[{\"Miner\":\"t01\",\"Ticket\":{"
